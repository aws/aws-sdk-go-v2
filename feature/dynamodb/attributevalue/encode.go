--- conflicted
+++ resolved
@@ -399,12 +399,11 @@
 	// NULL attribute values returned from the standard marshaling routine will
 	// always respect omitempty regardless of this setting.
 	OmitNullAttributeValues bool
-<<<<<<< HEAD
+
 
 	// When enabled, the encoder will omit empty time attribute values
 	OmitEmptyTime bool
-=======
->>>>>>> 13f2f2a6
+
 }
 
 // An Encoder provides marshaling Go value types to AttributeValues.
