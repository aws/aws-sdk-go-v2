--- conflicted
+++ resolved
@@ -1,13 +1,10 @@
 Breaking Change
 ---
-<<<<<<< HEAD
 * `service/s3/s3crypto`: Package and associated encryption/decryption clients have been removed from the SDK ([#511](https://github.com/aws/aws-sdk-go-v2/pull/511))
-=======
 * `aws/endpoints`: Removes `DecodeModel` and `DecodeModelOptions` from the package ([#509](https://github.com/aws/aws-sdk-go-v2/pull/509))
 * `aws/external`: Removes several export constants and types ([#508](https://github.com/aws/aws-sdk-go-v2/pull/508))
   * No longer exports AWS environment constants used by the external environment configuration loader
   * `DefaultSharedConfigProfile` is now defined an exported constant
->>>>>>> 53071303
 
 Services
 ---
