Breaking Change
---
* `aws/endpoints`: Several functions and types have been removed
  * Removes `DecodeModel` and `DecodeModelOptions` from the package ([#509](https://github.com/aws/aws-sdk-go-v2/pull/509))
  * Remove Region Constants, Partition Constants, and types use for exploring the endpoint data model ([#512](https://github.com/aws/aws-sdk-go-v2/pull/512))
* `service/s3/s3crypto`: Package and associated encryption/decryption clients have been removed from the SDK ([#511](https://github.com/aws/aws-sdk-go-v2/pull/511))
* `aws/external`: Removes several export constants and types ([#508](https://github.com/aws/aws-sdk-go-v2/pull/508))
  * No longer exports AWS environment constants used by the external environment configuration loader
  * `DefaultSharedConfigProfile` is now defined an exported constant
* `aws`: `ErrMissingRegion`, `ErrMissingEndpoint`, `ErrStaticCredentialsEmpty` are now concrete error types ([#510](https://github.com/aws/aws-sdk-go-v2/pull/510))

Services
---

SDK Features
---
* `aws/signer/v4`: New methods `SignHTTP` and `PresignHTTP` have been added ([#519](https://github.com/aws/aws-sdk-go-v2/pull/519))
  * `SignHTTP` replaces `Sign`, and usage of `Sign` should be migrated before it's removal at a later date
  * `PresignHTTP` replaces `Presign`, and usage of `Presign` should be migrated before it's removal at a later date
  * `DisableRequestBodyOverwrite` and `UnsignedPayload` are now deprecated options and have no effect on `SignHTTP` or `PresignHTTP`. These options will be removed at a later date.
* `aws/external`: Add Support for setting a default fallback region and resolving region from EC2 IMDS ([#523](https://github.com/aws/aws-sdk-go-v2/pull/523))
  * `WithDefaultRegion` helper has been added which can be passed to `LoadDefaultAWSConfig`
    * This helper can be used to configure a default fallback region in the event a region fails to be resolved from other sources
  * Support has been added to resolve region using EC2 IMDS when available
    * The IMDS region will be used if region as not found configured in either the shared config or the process environment.
  * Fixes [#244](https://github.com/aws/aws-sdk-go-v2/issues/244)
  * Fixes [#515](https://github.com/aws/aws-sdk-go-v2/issues/515)
SDK Enhancements
---
<<<<<<< HEAD
* `service/dynamodb/expression`: Add IsSet helper for ConditionBuilder and KeyConditionBuilder ([#494](https://github.com/aws/aws-sdk-go-v2/pull/494))
  * Adds a IsSet helper for ConditionBuilder and KeyConditionBuilder to make it easier to determine if the condition builders have any conditions added to them.
  * Implements [#493](https://github.com/aws/aws-sdk-go-v2/issues/493).
=======
* `internal/ini`: Normalize Section keys to lowercase ([#495](https://github.com/aws/aws-sdk-go-v2/pull/495))
  * Update's SDK's ini utility to store all keys as lowercase. This brings the SDK inline with the AWS CLI's behavior.
>>>>>>> ce271114

SDK Bugs
---<|MERGE_RESOLUTION|>--- conflicted
+++ resolved
@@ -27,14 +27,12 @@
   * Fixes [#515](https://github.com/aws/aws-sdk-go-v2/issues/515)
 SDK Enhancements
 ---
-<<<<<<< HEAD
 * `service/dynamodb/expression`: Add IsSet helper for ConditionBuilder and KeyConditionBuilder ([#494](https://github.com/aws/aws-sdk-go-v2/pull/494))
   * Adds a IsSet helper for ConditionBuilder and KeyConditionBuilder to make it easier to determine if the condition builders have any conditions added to them.
   * Implements [#493](https://github.com/aws/aws-sdk-go-v2/issues/493).
-=======
 * `internal/ini`: Normalize Section keys to lowercase ([#495](https://github.com/aws/aws-sdk-go-v2/pull/495))
   * Update's SDK's ini utility to store all keys as lowercase. This brings the SDK inline with the AWS CLI's behavior.
->>>>>>> ce271114
+
 
 SDK Bugs
 ---