--- conflicted
+++ resolved
@@ -15,10 +15,6 @@
 * `aws`: Fixes bug in calculating throttled retry delay ([#373](https://github.com/aws/aws-sdk-go-v2/pull/373))
   * The `Retry-After` duration specified in the request is now added to the Retry delay for throttled exception. Adds test for retry delays for throttled exceptions. Fixes bug where the throttled retry's math was off.
   * Fixes [#45](https://github.com/aws/aws-sdk-go-v2/issues/45)
-<<<<<<< HEAD
 * `aws` : Adds missing sdk error checking when seeking readers [#379](https://github.com/aws/aws-sdk-go-v2/pull/379).
   * Adds support for nonseekable io.Reader. Adds support for streamed payloads for unsigned body request. 
-  * Fixes [#371](https://github.com/aws/aws-sdk-go-v2/issues/371)
-  
-=======
->>>>>>> c4fe3c8a
+  * Fixes [#371](https://github.com/aws/aws-sdk-go-v2/issues/371)