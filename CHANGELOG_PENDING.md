--- conflicted
+++ resolved
@@ -1,21 +1,14 @@
 Breaking Change
 ---
-<<<<<<< HEAD
-* Add generated service for wafregional and dynamodbstreams ([#463](https://github.com/aws/aws-sdk-go-v2/pull/463))
-  * Updates the wafregional and dynamodbstreams API clients to include all API operations, and types that were previously shared between waf and dynamodb API clients respectively. This update ensures that all API clients include all operations and types needed for that client, and shares no types with another client package.
-  * To migrate your applications to use the updated wafregional and dynamodbstreams you'll need to update the package the impacted type is imported from to match the client the type is being used with.
-* Add utility for validating shape names for structs and enums for the service packages ([#471](https://github.com/aws/aws-sdk-go-v2/pull/471))
-  * Fixes bug which allowed service package structs, enums to start with non alphabetic character 
-  * Fixes the incorrect enum types in mediapackage service package, changing enum types __AdTriggersElement, __PeriodTriggersElement to AdTriggersElement, PeriodTriggersElement respectively.
-
-=======
 * `service`: Add generated service for wafregional and dynamodbstreams #463
   * Updates the wafregional and dynamodbstreams API clients to include all API operations, and types that were previously shared between waf and dynamodb API clients respectively. This update ensures that all API clients include all operations and types needed for that client, and shares no types with another client package.
   * To migrate your applications to use the updated wafregional and dynamodbstreams you'll need to update the package the impacted type is imported from to match the client the type is being used with.
 * `aws`: Context has been added to EC2Metadata operations.([#461](https://github.com/aws/aws-sdk-go-v2/pull/461))
   * Also updates utilities that directly or indirectly depend on EC2Metadata client. Signer utilities, credential providers now take in context.
-  
->>>>>>> 1e719551
+* `private/model`: Add utility for validating shape names for structs and enums for the service packages ([#471](https://github.com/aws/aws-sdk-go-v2/pull/471))
+  * Fixes bug which allowed service package structs, enums to start with non alphabetic character 
+  * Fixes the incorrect enum types in mediapackage service package, changing enum types __AdTriggersElement, __PeriodTriggersElement to AdTriggersElement, PeriodTriggersElement respectively.
+
 Services
 ---
 
