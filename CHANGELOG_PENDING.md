### SDK Features

### SDK Enhancements

### SDK Bugs
<<<<<<< HEAD
* `private/model/api`: Fix API doc being generated with wrong value ([#359](https://github.com/aws/aws-sdk-go-v2/pull/359))
  * Fixes the SDK's generated API documentation for structure member being generated with the wrong documentation value when the member was included multiple times in the model doc-2.json file, but under different types.
  * V2 port of to v1 [aws/aws-sdk-go#2748](https://github.com/aws/aws-sdk-go/issues/2748)
=======
* `aws/ec2rolecreds`: Fix security creds path to include trailing slash ([#356](https://github.com/aws/aws-sdk-go-v2/pull/356))
  * Fixes the iamSecurityCredsPath var to include a trailing slash preventing redirects when making requests to the EC2 Instance Metadata service.
  * Fixes [#351](https://github.com/aws/aws-sdk-go-v2/issues/351)
>>>>>>> 8d7fdba5
<|MERGE_RESOLUTION|>--- conflicted
+++ resolved
@@ -3,12 +3,9 @@
 ### SDK Enhancements
 
 ### SDK Bugs
-<<<<<<< HEAD
 * `private/model/api`: Fix API doc being generated with wrong value ([#359](https://github.com/aws/aws-sdk-go-v2/pull/359))
   * Fixes the SDK's generated API documentation for structure member being generated with the wrong documentation value when the member was included multiple times in the model doc-2.json file, but under different types.
   * V2 port of to v1 [aws/aws-sdk-go#2748](https://github.com/aws/aws-sdk-go/issues/2748)
-=======
 * `aws/ec2rolecreds`: Fix security creds path to include trailing slash ([#356](https://github.com/aws/aws-sdk-go-v2/pull/356))
   * Fixes the iamSecurityCredsPath var to include a trailing slash preventing redirects when making requests to the EC2 Instance Metadata service.
-  * Fixes [#351](https://github.com/aws/aws-sdk-go-v2/issues/351)
->>>>>>> 8d7fdba5
+  * Fixes [#351](https://github.com/aws/aws-sdk-go-v2/issues/351)