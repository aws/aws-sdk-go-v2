package protocol

import (
	"fmt"
	"math"
	"strconv"
	"time"

	"github.com/aws/aws-sdk-go-v2/internal/sdkmath"
)

// Names of time formats supported by the SDK
const (
	RFC822TimeFormatName  = "rfc822"
	ISO8601TimeFormatName = "iso8601"
	UnixTimeFormatName    = "unixTimestamp"
)

// Time formats supported by the SDK
const (
	// RFC 7231#section-7.1.1.1 timetamp format. e.g Tue, 29 Apr 2014 18:30:38 GMT
	RFC822TimeFormat = "Mon, 2 Jan 2006 15:04:05 GMT"

	// RFC3339 a subset of the ISO8601 timestamp format. e.g 2014-04-29T18:30:38.999999999Z
	ISO8601TimeFormat = "2006-01-02T15:04:05.999999999Z"

	// RFC Output TimeStamp format is used for output time without seconds precision
	RFC822OutputTimeFormat = "Mon, 02 Jan 2006 15:04:05 GMT"

	// ISO output TimeStamp format is used for output time without seconds precision
	ISO8601OutputTimeFormat = "2006-01-02T15:04:05Z"
)

// IsKnownTimestampFormat returns if the timestamp format name
// is know to the SDK's protocols.
func IsKnownTimestampFormat(name string) bool {
	switch name {
	case RFC822TimeFormatName:
		fallthrough
	case ISO8601TimeFormatName:
		fallthrough
	case UnixTimeFormatName:
		return true
	default:
		return false
	}
}

// FormatTime returns a string value of the time.
func FormatTime(name string, t time.Time) (string, error) {
	t = t.UTC()

	switch name {
	case RFC822TimeFormatName:
		return t.Format(RFC822OutputTimeFormat), nil
	case ISO8601TimeFormatName:
		return t.Format(ISO8601OutputTimeFormat), nil
	case UnixTimeFormatName:
		return strconv.FormatInt(t.Unix(), 10), nil
	default:
		return "", fmt.Errorf("unknown timestamp format name, " + name)
	}
}

// ParseTime attempts to parse the time given the format. Returns
// the time if it was able to be parsed, and fails otherwise.
func ParseTime(formatName, value string) (time.Time, error) {
	switch formatName {
	case RFC822TimeFormatName:
		return time.Parse(RFC822TimeFormat, value)
	case ISO8601TimeFormatName:
		return time.Parse(ISO8601TimeFormat, value)
	case UnixTimeFormatName:
		v, err := strconv.ParseFloat(value, 64)
		_, dec := math.Modf(v)
		dec = sdkmath.Round(dec*1e3) / 1e3 //Rounds 0.1229999 to 0.123
		if err != nil {
			return time.Time{}, err
		}
<<<<<<< HEAD
		t := time.Unix(int64(v), 0)
=======
		t := time.Unix(int64(v), int64(dec*(1e9)))
>>>>>>> cb8cad48
		return t.UTC(), nil

	default:
		panic("unknown timestamp format name, " + formatName)
	}
}<|MERGE_RESOLUTION|>--- conflicted
+++ resolved
@@ -77,11 +77,7 @@
 		if err != nil {
 			return time.Time{}, err
 		}
-<<<<<<< HEAD
-		t := time.Unix(int64(v), 0)
-=======
 		t := time.Unix(int64(v), int64(dec*(1e9)))
->>>>>>> cb8cad48
 		return t.UTC(), nil
 
 	default:
