--- conflicted
+++ resolved
@@ -64,13 +64,10 @@
 	a.AddSDKImport("aws/awserr")
 	a.AddSDKImport("internal/awstesting/integration")
 	a.AddImport(a.ImportPath())
-<<<<<<< HEAD
 	a.AddSDKImport("service", a.PackageName(), ServiceTypesPkgName)
-=======
 	if len(a.SmokeTests.TestCases) != 0 {
 		a.AddSDKImport("aws/defaults")
 	}
->>>>>>> dadd7ec9
 
 	smokeTests := struct {
 		API *API
