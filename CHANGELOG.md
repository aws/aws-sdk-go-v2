--- conflicted
+++ resolved
@@ -28,20 +28,15 @@
         * Fixes ([#864](https://github.com/aws/aws-sdk-go-v2/issues/864))
 
 ## Service Client Highlights
-<<<<<<< HEAD
-
-* Pagination support has been added to support APIs. See [Using Operation Paginators](https://aws.github.io/aws-sdk-go-v2/docs/making-requests/#using-operation-paginators) in the Developer Guide. ([#885](https://github.com/aws/aws-sdk-go-v2/pull/885))
+* Pagination support has been added to supported APIs. See [Using Operation Paginators](https://aws.github.io/aws-sdk-go-v2/docs/making-requests/#using-operation-paginators) in the Developer Guide. ([#885](https://github.com/aws/aws-sdk-go-v2/pull/885))
 * Logging support has been added to service clients. See [Logging](https://aws.github.io/aws-sdk-go-v2/docs/configuring-sdk/logging/) in the Developer Guide. ([#872](https://github.com/aws/aws-sdk-go-v2/pull/872))
-
-=======
 * `service`: Add support for pre-signed URL clients for S3, RDS, EC2 service ([#888](https://github.com/aws/aws-sdk-go-v2/pull/888))
     * `service/s3`: operations `PutObject` and `GetObject` are now supported with s3 pre-signed url client.
     * `service/ec2`: operation `CopySnapshot` is now supported with ec2 pre-signed url client. 
     * `service/rds`: operations `CopyDBSnapshot`, `CreateDBInstanceReadReplica`, `CopyDBClusterSnapshot`, `CreateDBCluster` are now supported with rds pre-signed url client.
 * `service/s3`: Add support for S3 access point and S3 on outposts access point ARNs ([#870](https://github.com/aws/aws-sdk-go-v2/pull/870))
-* `service/s3control`: Adds support for S3 on outposts access point and S3 on outposts bucket ARNs ([#870](https://github.com/aws/aws-sdk-go-v2/pull/870)) 
- 
->>>>>>> 82cb03f0
+* `service/s3control`: Adds support for S3 on outposts access point and S3 on outposts bucket ARNs ([#870](https://github.com/aws/aws-sdk-go-v2/pull/870))
+
 ## Migrating from v2 preview SDK's v0.29.0 to v0.30.0
 
 ### aws.BuildableHTTPClient move
