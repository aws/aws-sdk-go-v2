package software.amazon.smithy.aws.go.codegen.customization;

import software.amazon.smithy.aws.go.codegen.SdkGoTypes;
import software.amazon.smithy.codegen.core.SymbolProvider;
import software.amazon.smithy.go.codegen.GoDelegator;
import software.amazon.smithy.go.codegen.GoSettings;
import software.amazon.smithy.go.codegen.GoWriter;
import software.amazon.smithy.go.codegen.SmithyGoTypes;
import software.amazon.smithy.go.codegen.integration.GoIntegration;
import software.amazon.smithy.go.codegen.integration.RuntimeClientPlugin;
import software.amazon.smithy.model.Model;
<<<<<<< HEAD
import software.amazon.smithy.rulesengine.traits.EndpointRuleSetTrait;
=======
>>>>>>> aa796dc3
import software.amazon.smithy.utils.ListUtils;
import software.amazon.smithy.utils.MapUtils;

import java.util.List;

import static software.amazon.smithy.go.codegen.GoWriter.goTemplate;

/**
 * Registers bindings for AWS endpoint resolution builtins.
 */
public class AwsEndpointBuiltins implements GoIntegration {
    private static final GoWriter.Writable BindSdkEndpoint =
            goTemplate("options.BaseEndpoint");

    private static final GoWriter.Writable BindAwsRegion =
            goTemplate("bindRegion(options.Region)");
    private static final GoWriter.Writable BindAwsUseFips =
            goTemplate("$T(options.EndpointOptions.UseFIPSEndpoint == $T)", SdkGoTypes.Aws.Bool, SdkGoTypes.Aws.FIPSEndpointStateEnabled);
    private static final GoWriter.Writable BindAwsUseDualStack =
            goTemplate("$T(options.EndpointOptions.UseDualStackEndpoint == $T)", SdkGoTypes.Aws.Bool, SdkGoTypes.Aws.DualStackEndpointStateEnabled);

    private static final GoWriter.Writable BindAwsS3ForcePathStyle =
            goTemplate("$T(options.UsePathStyle)", SdkGoTypes.Aws.Bool);
    private static final GoWriter.Writable BindAwsS3Accelerate =
            goTemplate("$T(options.UseAccelerate)", SdkGoTypes.Aws.Bool);
    private static final GoWriter.Writable BindAwsS3UseArnRegion =
            goTemplate("$T(options.UseARNRegion)", SdkGoTypes.Aws.Bool);
    private static final GoWriter.Writable BindAwsS3DisableMultiRegionAccessPoints =
            goTemplate("$T(options.DisableMultiRegionAccessPoints)", SdkGoTypes.Aws.Bool);
    private static final GoWriter.Writable BindAccountID =
            goTemplate("resolveAccountID(getIdentity(ctx), options.AccountIDEndpointMode)");

    @Override
    public void writeAdditionalFiles(
            GoSettings settings,
            Model model,
            SymbolProvider symbolProvider,
            GoDelegator goDelegator
    ) {
        if (!settings.getService(model).hasTrait(EndpointRuleSetTrait.class)) {
            return;
        }
        goDelegator.useShapeWriter(settings.getService(model), goTemplate("""
        func resolveAccountID(identity $auth:T, mode $accountIDEndpointMode:T) *string {
            if mode == $aidModeDisabled:T {
                return nil
            }
            
            if ca, ok := identity.(*$credentialsAdapter:T); ok && ca.Credentials.AccountID != "" {
                return $string:T(ca.Credentials.AccountID)
            }
            
            return nil
        }
        """,
        MapUtils.of(
                "auth", SmithyGoTypes.Auth.Identity,
                "accountIDEndpointMode", SdkGoTypes.Aws.AccountIDEndpointMode,
                "aidModeUnset", SdkGoTypes.Aws.AccountIDEndpointModeUnset,
                "aidModeDisabled", SdkGoTypes.Aws.AccountIDEndpointModeDisabled,
                "credentialsAdapter", SdkGoTypes.Internal.Auth.Smithy.CredentialsAdapter,
                "string", SdkGoTypes.Aws.String
        )
        ));
    }

    @Override
    public List<RuntimeClientPlugin> getClientPlugins() {
        return ListUtils.of(RuntimeClientPlugin.builder()
                .addEndpointBuiltinBinding("SDK::Endpoint", BindSdkEndpoint)
                .addEndpointBuiltinBinding("AWS::Region", BindAwsRegion)
                .addEndpointBuiltinBinding("AWS::UseFIPS", BindAwsUseFips)
                .addEndpointBuiltinBinding("AWS::UseDualStack", BindAwsUseDualStack)
                .addEndpointBuiltinBinding("AWS::S3::ForcePathStyle", BindAwsS3ForcePathStyle)
                .addEndpointBuiltinBinding("AWS::S3::Accelerate", BindAwsS3Accelerate)
                .addEndpointBuiltinBinding("AWS::S3::UseArnRegion", BindAwsS3UseArnRegion)
                .addEndpointBuiltinBinding("AWS::S3::DisableMultiRegionAccessPoints", BindAwsS3DisableMultiRegionAccessPoints)
                .addEndpointBuiltinBinding("AWS::S3Control::UseArnRegion", BindAwsS3UseArnRegion)
                .addEndpointBuiltinBinding("AWS::Auth::AccountId", BindAccountID)
                .build());
    }

    @Override
    public void writeAdditionalFiles(GoSettings settings, Model model, SymbolProvider symbolProvider, GoDelegator goDelegator) {
        goDelegator.useFileWriter("endpoints.go", settings.getModuleName(), builtinBindingSource());
    }

    private GoWriter.Writable builtinBindingSource() {
        return goTemplate("""
                func bindRegion(region string) *string {
                    if region == "" {
                        return nil
                    }
                    return $T($T(region))
                }
                """, SdkGoTypes.Aws.String, SdkGoTypes.Internal.Endpoints.MapFIPSRegion);
    }
}<|MERGE_RESOLUTION|>--- conflicted
+++ resolved
@@ -5,16 +5,10 @@
 import software.amazon.smithy.go.codegen.GoDelegator;
 import software.amazon.smithy.go.codegen.GoSettings;
 import software.amazon.smithy.go.codegen.GoWriter;
-import software.amazon.smithy.go.codegen.SmithyGoTypes;
 import software.amazon.smithy.go.codegen.integration.GoIntegration;
 import software.amazon.smithy.go.codegen.integration.RuntimeClientPlugin;
 import software.amazon.smithy.model.Model;
-<<<<<<< HEAD
-import software.amazon.smithy.rulesengine.traits.EndpointRuleSetTrait;
-=======
->>>>>>> aa796dc3
 import software.amazon.smithy.utils.ListUtils;
-import software.amazon.smithy.utils.MapUtils;
 
 import java.util.List;
 
@@ -42,42 +36,6 @@
             goTemplate("$T(options.UseARNRegion)", SdkGoTypes.Aws.Bool);
     private static final GoWriter.Writable BindAwsS3DisableMultiRegionAccessPoints =
             goTemplate("$T(options.DisableMultiRegionAccessPoints)", SdkGoTypes.Aws.Bool);
-    private static final GoWriter.Writable BindAccountID =
-            goTemplate("resolveAccountID(getIdentity(ctx), options.AccountIDEndpointMode)");
-
-    @Override
-    public void writeAdditionalFiles(
-            GoSettings settings,
-            Model model,
-            SymbolProvider symbolProvider,
-            GoDelegator goDelegator
-    ) {
-        if (!settings.getService(model).hasTrait(EndpointRuleSetTrait.class)) {
-            return;
-        }
-        goDelegator.useShapeWriter(settings.getService(model), goTemplate("""
-        func resolveAccountID(identity $auth:T, mode $accountIDEndpointMode:T) *string {
-            if mode == $aidModeDisabled:T {
-                return nil
-            }
-            
-            if ca, ok := identity.(*$credentialsAdapter:T); ok && ca.Credentials.AccountID != "" {
-                return $string:T(ca.Credentials.AccountID)
-            }
-            
-            return nil
-        }
-        """,
-        MapUtils.of(
-                "auth", SmithyGoTypes.Auth.Identity,
-                "accountIDEndpointMode", SdkGoTypes.Aws.AccountIDEndpointMode,
-                "aidModeUnset", SdkGoTypes.Aws.AccountIDEndpointModeUnset,
-                "aidModeDisabled", SdkGoTypes.Aws.AccountIDEndpointModeDisabled,
-                "credentialsAdapter", SdkGoTypes.Internal.Auth.Smithy.CredentialsAdapter,
-                "string", SdkGoTypes.Aws.String
-        )
-        ));
-    }
 
     @Override
     public List<RuntimeClientPlugin> getClientPlugins() {
@@ -91,7 +49,6 @@
                 .addEndpointBuiltinBinding("AWS::S3::UseArnRegion", BindAwsS3UseArnRegion)
                 .addEndpointBuiltinBinding("AWS::S3::DisableMultiRegionAccessPoints", BindAwsS3DisableMultiRegionAccessPoints)
                 .addEndpointBuiltinBinding("AWS::S3Control::UseArnRegion", BindAwsS3UseArnRegion)
-                .addEndpointBuiltinBinding("AWS::Auth::AccountId", BindAccountID)
                 .build());
     }
 
