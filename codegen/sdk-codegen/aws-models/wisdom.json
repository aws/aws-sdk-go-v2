{
    "smithy": "2.0",
    "shapes": {
        "com.amazonaws.wisdom#AccessDeniedException": {
            "type": "structure",
            "members": {
                "message": {
                    "target": "smithy.api#String"
                }
            },
            "traits": {
                "smithy.api#documentation": "<p>You do not have sufficient access to perform this action.</p>",
                "smithy.api#error": "client",
                "smithy.api#httpError": 403
            }
        },
        "com.amazonaws.wisdom#AppIntegrationsConfiguration": {
            "type": "structure",
            "members": {
                "appIntegrationArn": {
                    "target": "com.amazonaws.wisdom#GenericArn",
                    "traits": {
                        "smithy.api#documentation": "<p>The Amazon Resource Name (ARN) of the AppIntegrations DataIntegration to use for ingesting content.</p>\n         <ul>\n            <li>\n               <p> For <a href=\"https://developer.salesforce.com/docs/atlas.en-us.knowledge_dev.meta/knowledge_dev/sforce_api_objects_knowledge__kav.htm\"> Salesforce</a>, your AppIntegrations DataIntegration must have an ObjectConfiguration if\n          objectFields is not provided, including at least <code>Id</code>,\n            <code>ArticleNumber</code>, <code>VersionNumber</code>, <code>Title</code>,\n            <code>PublishStatus</code>, and <code>IsDeleted</code> as source fields. </p>\n            </li>\n            <li>\n               <p> For <a href=\"https://developer.servicenow.com/dev.do#!/reference/api/rome/rest/knowledge-management-api\"> ServiceNow</a>, your AppIntegrations DataIntegration must have an ObjectConfiguration if\n          objectFields is not provided, including at least <code>number</code>,\n            <code>short_description</code>, <code>sys_mod_count</code>, <code>workflow_state</code>,\n          and <code>active</code> as source fields. </p>\n            </li>\n            <li>\n               <p> For <a href=\"https://developer.zendesk.com/api-reference/help_center/help-center-api/articles/\">\n            Zendesk</a>, your AppIntegrations DataIntegration must have an ObjectConfiguration if\n            <code>objectFields</code> is not provided, including at least <code>id</code>,\n            <code>title</code>, <code>updated_at</code>, and <code>draft</code> as source fields.\n        </p>\n            </li>\n            <li>\n               <p> For <a href=\"https://learn.microsoft.com/en-us/sharepoint/dev/sp-add-ins/sharepoint-net-server-csom-jsom-and-rest-api-index\"> SharePoint</a>, your AppIntegrations DataIntegration must have a FileConfiguration,\n          including only file extensions that are among <code>docx</code>, <code>pdf</code>,\n            <code>html</code>, <code>htm</code>, and <code>txt</code>. </p>\n            </li>\n         </ul>",
                        "smithy.api#required": {}
                    }
                },
                "objectFields": {
                    "target": "com.amazonaws.wisdom#ObjectFieldsList",
                    "traits": {
                        "smithy.api#documentation": "<p>The fields from the source that are made available to your agents in Wisdom. Optional if\n      ObjectConfiguration is included in the provided DataIntegration. </p>\n         <ul>\n            <li>\n               <p> For <a href=\"https://developer.salesforce.com/docs/atlas.en-us.knowledge_dev.meta/knowledge_dev/sforce_api_objects_knowledge__kav.htm\"> Salesforce</a>, you must include at least <code>Id</code>,\n            <code>ArticleNumber</code>, <code>VersionNumber</code>, <code>Title</code>,\n            <code>PublishStatus</code>, and <code>IsDeleted</code>. </p>\n            </li>\n            <li>\n               <p>For <a href=\"https://developer.servicenow.com/dev.do#!/reference/api/rome/rest/knowledge-management-api\"> ServiceNow</a>, you must include at least <code>number</code>,\n            <code>short_description</code>, <code>sys_mod_count</code>, <code>workflow_state</code>,\n          and <code>active</code>. </p>\n            </li>\n            <li>\n               <p>For <a href=\"https://developer.zendesk.com/api-reference/help_center/help-center-api/articles/\">\n            Zendesk</a>, you must include at least <code>id</code>, <code>title</code>,\n            <code>updated_at</code>, and <code>draft</code>. </p>\n            </li>\n         </ul>\n         <p>Make sure to include additional fields. These fields are indexed and used to source\n      recommendations. </p>"
                    }
                }
            },
            "traits": {
                "smithy.api#documentation": "<p>Configuration information for Amazon AppIntegrations to automatically ingest content.</p>"
            }
        },
        "com.amazonaws.wisdom#Arn": {
            "type": "string",
            "traits": {
                "smithy.api#pattern": "^arn:[a-z-]*?:wisdom:[a-z0-9-]*?:[0-9]{12}:[a-z-]*?/[a-f0-9]{8}-[a-f0-9]{4}-[a-f0-9]{4}-[a-f0-9]{4}-[a-f0-9]{12}(?:/[a-f0-9]{8}-[a-f0-9]{4}-[a-f0-9]{4}-[a-f0-9]{4}-[a-f0-9]{12})?$"
            }
        },
        "com.amazonaws.wisdom#Assistant": {
            "type": "resource",
            "identifiers": {
                "assistantId": {
                    "target": "com.amazonaws.wisdom#UuidOrArn"
                }
            },
            "create": {
                "target": "com.amazonaws.wisdom#CreateAssistant"
            },
            "read": {
                "target": "com.amazonaws.wisdom#GetAssistant"
            },
            "delete": {
                "target": "com.amazonaws.wisdom#DeleteAssistant"
            },
            "list": {
                "target": "com.amazonaws.wisdom#ListAssistants"
            },
            "operations": [
                {
                    "target": "com.amazonaws.wisdom#GetRecommendations"
                },
                {
                    "target": "com.amazonaws.wisdom#NotifyRecommendationsReceived"
                },
                {
                    "target": "com.amazonaws.wisdom#QueryAssistant"
                },
                {
                    "target": "com.amazonaws.wisdom#SearchSessions"
                }
            ],
            "resources": [
                {
                    "target": "com.amazonaws.wisdom#AssistantAssociation"
                },
                {
                    "target": "com.amazonaws.wisdom#Session"
                }
            ],
            "traits": {
                "aws.api#arn": {
                    "template": "assistant/{assistantId}"
                },
                "aws.cloudformation#cfnResource": {},
                "aws.iam#disableConditionKeyInference": {}
            }
        },
        "com.amazonaws.wisdom#AssistantAssociation": {
            "type": "resource",
            "identifiers": {
                "assistantId": {
                    "target": "com.amazonaws.wisdom#UuidOrArn"
                },
                "assistantAssociationId": {
                    "target": "com.amazonaws.wisdom#UuidOrArn"
                }
            },
            "create": {
                "target": "com.amazonaws.wisdom#CreateAssistantAssociation"
            },
            "read": {
                "target": "com.amazonaws.wisdom#GetAssistantAssociation"
            },
            "delete": {
                "target": "com.amazonaws.wisdom#DeleteAssistantAssociation"
            },
            "list": {
                "target": "com.amazonaws.wisdom#ListAssistantAssociations"
            },
            "traits": {
                "aws.api#arn": {
                    "template": "association/{assistantId}/{assistantAssociationId}"
                },
                "aws.cloudformation#cfnResource": {},
                "aws.iam#disableConditionKeyInference": {}
            }
        },
        "com.amazonaws.wisdom#AssistantAssociationData": {
            "type": "structure",
            "members": {
                "assistantAssociationId": {
                    "target": "com.amazonaws.wisdom#Uuid",
                    "traits": {
                        "smithy.api#documentation": "<p>The identifier of the assistant association.</p>",
                        "smithy.api#required": {}
                    }
                },
                "assistantAssociationArn": {
                    "target": "com.amazonaws.wisdom#Arn",
                    "traits": {
                        "smithy.api#documentation": "<p>The Amazon Resource Name (ARN) of the assistant association.</p>",
                        "smithy.api#required": {}
                    }
                },
                "assistantId": {
                    "target": "com.amazonaws.wisdom#Uuid",
                    "traits": {
                        "smithy.api#documentation": "<p>The identifier of the Wisdom assistant.</p>",
                        "smithy.api#required": {}
                    }
                },
                "assistantArn": {
                    "target": "com.amazonaws.wisdom#Arn",
                    "traits": {
                        "smithy.api#documentation": "<p>The Amazon Resource Name (ARN) of the Wisdom assistant.</p>",
                        "smithy.api#required": {}
                    }
                },
                "associationType": {
                    "target": "com.amazonaws.wisdom#AssociationType",
                    "traits": {
                        "smithy.api#documentation": "<p>The type of association.</p>",
                        "smithy.api#required": {}
                    }
                },
                "associationData": {
                    "target": "com.amazonaws.wisdom#AssistantAssociationOutputData",
                    "traits": {
                        "smithy.api#documentation": "<p>A union type that currently has a single argument, the knowledge base ID.</p>",
                        "smithy.api#required": {}
                    }
                },
                "tags": {
                    "target": "com.amazonaws.wisdom#Tags",
                    "traits": {
                        "smithy.api#documentation": "<p>The tags used to organize, track, or control access for this resource.</p>"
                    }
                }
            },
            "traits": {
                "smithy.api#documentation": "<p>Information about the assistant association.</p>",
                "smithy.api#references": [
                    {
                        "resource": "com.amazonaws.wisdom#AssistantAssociation"
                    }
                ]
            }
        },
        "com.amazonaws.wisdom#AssistantAssociationInputData": {
            "type": "union",
            "members": {
                "knowledgeBaseId": {
                    "target": "com.amazonaws.wisdom#Uuid",
                    "traits": {
                        "smithy.api#documentation": "<p>The identifier of the knowledge base.</p>"
                    }
                }
            },
            "traits": {
                "smithy.api#documentation": "<p>The data that is input into Wisdom as a result of the assistant association.</p>"
            }
        },
        "com.amazonaws.wisdom#AssistantAssociationOutputData": {
            "type": "union",
            "members": {
                "knowledgeBaseAssociation": {
                    "target": "com.amazonaws.wisdom#KnowledgeBaseAssociationData",
                    "traits": {
                        "smithy.api#documentation": "<p>The knowledge base where output data is sent.</p>"
                    }
                }
            },
            "traits": {
                "smithy.api#documentation": "<p>The data that is output as a result of the assistant association.</p>"
            }
        },
        "com.amazonaws.wisdom#AssistantAssociationSummary": {
            "type": "structure",
            "members": {
                "assistantAssociationId": {
                    "target": "com.amazonaws.wisdom#Uuid",
                    "traits": {
                        "smithy.api#documentation": "<p>The identifier of the assistant association.</p>",
                        "smithy.api#required": {}
                    }
                },
                "assistantAssociationArn": {
                    "target": "com.amazonaws.wisdom#Arn",
                    "traits": {
                        "smithy.api#documentation": "<p>The Amazon Resource Name (ARN) of the assistant association.</p>",
                        "smithy.api#required": {}
                    }
                },
                "assistantId": {
                    "target": "com.amazonaws.wisdom#Uuid",
                    "traits": {
                        "smithy.api#documentation": "<p>The identifier of the Wisdom assistant.</p>",
                        "smithy.api#required": {}
                    }
                },
                "assistantArn": {
                    "target": "com.amazonaws.wisdom#Arn",
                    "traits": {
                        "smithy.api#documentation": "<p>The Amazon Resource Name (ARN) of the Wisdom assistant.</p>",
                        "smithy.api#required": {}
                    }
                },
                "associationType": {
                    "target": "com.amazonaws.wisdom#AssociationType",
                    "traits": {
                        "smithy.api#documentation": "<p>The type of association.</p>",
                        "smithy.api#required": {}
                    }
                },
                "associationData": {
                    "target": "com.amazonaws.wisdom#AssistantAssociationOutputData",
                    "traits": {
                        "smithy.api#documentation": "<p>The association data.</p>",
                        "smithy.api#required": {}
                    }
                },
                "tags": {
                    "target": "com.amazonaws.wisdom#Tags",
                    "traits": {
                        "smithy.api#documentation": "<p>The tags used to organize, track, or control access for this resource.</p>"
                    }
                }
            },
            "traits": {
                "smithy.api#documentation": "<p>Summary information about the assistant association.</p>",
                "smithy.api#references": [
                    {
                        "resource": "com.amazonaws.wisdom#AssistantAssociation"
                    }
                ]
            }
        },
        "com.amazonaws.wisdom#AssistantAssociationSummaryList": {
            "type": "list",
            "member": {
                "target": "com.amazonaws.wisdom#AssistantAssociationSummary"
            }
        },
        "com.amazonaws.wisdom#AssistantData": {
            "type": "structure",
            "members": {
                "assistantId": {
                    "target": "com.amazonaws.wisdom#Uuid",
                    "traits": {
                        "smithy.api#documentation": "<p>The identifier of the Wisdom assistant.</p>",
                        "smithy.api#required": {}
                    }
                },
                "assistantArn": {
                    "target": "com.amazonaws.wisdom#Arn",
                    "traits": {
                        "smithy.api#documentation": "<p>The Amazon Resource Name (ARN) of the Wisdom assistant.</p>",
                        "smithy.api#required": {}
                    }
                },
                "name": {
                    "target": "com.amazonaws.wisdom#Name",
                    "traits": {
                        "smithy.api#documentation": "<p>The name.</p>",
                        "smithy.api#required": {}
                    }
                },
                "type": {
                    "target": "com.amazonaws.wisdom#AssistantType",
                    "traits": {
                        "smithy.api#documentation": "<p>The type of assistant.</p>",
                        "smithy.api#required": {}
                    }
                },
                "status": {
                    "target": "com.amazonaws.wisdom#AssistantStatus",
                    "traits": {
                        "smithy.api#documentation": "<p>The status of the assistant.</p>",
                        "smithy.api#required": {}
                    }
                },
                "description": {
                    "target": "com.amazonaws.wisdom#Description",
                    "traits": {
                        "smithy.api#documentation": "<p>The description.</p>"
                    }
                },
                "tags": {
                    "target": "com.amazonaws.wisdom#Tags",
                    "traits": {
                        "smithy.api#documentation": "<p>The tags used to organize, track, or control access for this resource.</p>"
                    }
                },
                "serverSideEncryptionConfiguration": {
                    "target": "com.amazonaws.wisdom#ServerSideEncryptionConfiguration",
                    "traits": {
                        "smithy.api#documentation": "<p>The KMS key used for encryption.</p>"
                    }
                }
            },
            "traits": {
                "smithy.api#documentation": "<p>The assistant data.</p>"
            }
        },
        "com.amazonaws.wisdom#AssistantList": {
            "type": "list",
            "member": {
                "target": "com.amazonaws.wisdom#AssistantSummary"
            }
        },
        "com.amazonaws.wisdom#AssistantStatus": {
            "type": "string",
            "traits": {
                "smithy.api#enum": [
                    {
                        "value": "CREATE_IN_PROGRESS",
                        "name": "CREATE_IN_PROGRESS"
                    },
                    {
                        "value": "CREATE_FAILED",
                        "name": "CREATE_FAILED"
                    },
                    {
                        "value": "ACTIVE",
                        "name": "ACTIVE"
                    },
                    {
                        "value": "DELETE_IN_PROGRESS",
                        "name": "DELETE_IN_PROGRESS"
                    },
                    {
                        "value": "DELETE_FAILED",
                        "name": "DELETE_FAILED"
                    },
                    {
                        "value": "DELETED",
                        "name": "DELETED"
                    }
                ]
            }
        },
        "com.amazonaws.wisdom#AssistantSummary": {
            "type": "structure",
            "members": {
                "assistantId": {
                    "target": "com.amazonaws.wisdom#Uuid",
                    "traits": {
                        "smithy.api#documentation": "<p>The identifier of the Wisdom assistant.</p>",
                        "smithy.api#required": {}
                    }
                },
                "assistantArn": {
                    "target": "com.amazonaws.wisdom#Arn",
                    "traits": {
                        "smithy.api#documentation": "<p>The Amazon Resource Name (ARN) of the Wisdom assistant.</p>",
                        "smithy.api#required": {}
                    }
                },
                "name": {
                    "target": "com.amazonaws.wisdom#Name",
                    "traits": {
                        "smithy.api#documentation": "<p>The name of the assistant.</p>",
                        "smithy.api#required": {}
                    }
                },
                "type": {
                    "target": "com.amazonaws.wisdom#AssistantType",
                    "traits": {
                        "smithy.api#documentation": "<p>The type of the assistant.</p>",
                        "smithy.api#required": {}
                    }
                },
                "status": {
                    "target": "com.amazonaws.wisdom#AssistantStatus",
                    "traits": {
                        "smithy.api#documentation": "<p>The status of the assistant.</p>",
                        "smithy.api#required": {}
                    }
                },
                "description": {
                    "target": "com.amazonaws.wisdom#Description",
                    "traits": {
                        "smithy.api#documentation": "<p>The description of the assistant.</p>"
                    }
                },
                "tags": {
                    "target": "com.amazonaws.wisdom#Tags",
                    "traits": {
                        "smithy.api#documentation": "<p>The tags used to organize, track, or control access for this resource.</p>"
                    }
                },
                "serverSideEncryptionConfiguration": {
                    "target": "com.amazonaws.wisdom#ServerSideEncryptionConfiguration",
                    "traits": {
                        "smithy.api#documentation": "<p>The KMS key used for encryption.</p>"
                    }
                }
            },
            "traits": {
                "smithy.api#documentation": "<p>Summary information about the assistant.</p>"
            }
        },
        "com.amazonaws.wisdom#AssistantType": {
            "type": "string",
            "traits": {
                "smithy.api#enum": [
                    {
                        "value": "AGENT",
                        "name": "AGENT"
                    }
                ]
            }
        },
        "com.amazonaws.wisdom#AssociationType": {
            "type": "string",
            "traits": {
                "smithy.api#enum": [
                    {
                        "value": "KNOWLEDGE_BASE",
                        "name": "KNOWLEDGE_BASE"
                    }
                ]
            }
        },
        "com.amazonaws.wisdom#ClientToken": {
            "type": "string",
            "traits": {
                "smithy.api#length": {
                    "min": 1,
                    "max": 4096
                }
            }
        },
        "com.amazonaws.wisdom#ConflictException": {
            "type": "structure",
            "members": {
                "message": {
                    "target": "smithy.api#String"
                }
            },
            "traits": {
                "smithy.api#documentation": "<p>The request could not be processed because of conflict in the current state of the\n      resource. For example, if you're using a <code>Create</code> API (such as\n        <code>CreateAssistant</code>) that accepts name, a conflicting resource (usually with the\n      same name) is being created or mutated.</p>",
                "smithy.api#error": "client",
                "smithy.api#httpError": 409
            }
        },
        "com.amazonaws.wisdom#Content": {
            "type": "resource",
            "identifiers": {
                "knowledgeBaseId": {
                    "target": "com.amazonaws.wisdom#UuidOrArn"
                },
                "contentId": {
                    "target": "com.amazonaws.wisdom#UuidOrArn"
                }
            },
            "create": {
                "target": "com.amazonaws.wisdom#CreateContent"
            },
            "read": {
                "target": "com.amazonaws.wisdom#GetContent"
            },
            "update": {
                "target": "com.amazonaws.wisdom#UpdateContent"
            },
            "delete": {
                "target": "com.amazonaws.wisdom#DeleteContent"
            },
            "list": {
                "target": "com.amazonaws.wisdom#ListContents"
            },
            "operations": [
                {
                    "target": "com.amazonaws.wisdom#GetContentSummary"
                }
            ],
            "traits": {
                "aws.api#arn": {
                    "template": "content/{knowledgeBaseId}/{contentId}"
                },
                "aws.iam#disableConditionKeyInference": {}
            }
        },
        "com.amazonaws.wisdom#ContentData": {
            "type": "structure",
            "members": {
                "contentArn": {
                    "target": "com.amazonaws.wisdom#Arn",
                    "traits": {
                        "smithy.api#documentation": "<p>The Amazon Resource Name (ARN) of the content.</p>",
                        "smithy.api#required": {}
                    }
                },
                "contentId": {
                    "target": "com.amazonaws.wisdom#Uuid",
                    "traits": {
                        "smithy.api#documentation": "<p>The identifier of the content.</p>",
                        "smithy.api#required": {}
                    }
                },
                "knowledgeBaseArn": {
                    "target": "com.amazonaws.wisdom#Arn",
                    "traits": {
                        "smithy.api#documentation": "<p>The Amazon Resource Name (ARN) of the knowledge base.</p>",
                        "smithy.api#required": {}
                    }
                },
                "knowledgeBaseId": {
                    "target": "com.amazonaws.wisdom#Uuid",
                    "traits": {
                        "smithy.api#documentation": "<p>The identifier of the knowledge base.</p>",
                        "smithy.api#required": {}
                    }
                },
                "name": {
                    "target": "com.amazonaws.wisdom#Name",
                    "traits": {
                        "smithy.api#documentation": "<p>The name of the content.</p>",
                        "smithy.api#required": {}
                    }
                },
                "revisionId": {
                    "target": "com.amazonaws.wisdom#NonEmptyString",
                    "traits": {
                        "smithy.api#documentation": "<p>The identifier of the content revision.</p>",
                        "smithy.api#required": {}
                    }
                },
                "title": {
                    "target": "com.amazonaws.wisdom#ContentTitle",
                    "traits": {
                        "smithy.api#documentation": "<p>The title of the content.</p>",
                        "smithy.api#required": {}
                    }
                },
                "contentType": {
                    "target": "com.amazonaws.wisdom#ContentType",
                    "traits": {
                        "smithy.api#documentation": "<p>The media type of the content.</p>",
                        "smithy.api#required": {}
                    }
                },
                "status": {
                    "target": "com.amazonaws.wisdom#ContentStatus",
                    "traits": {
                        "smithy.api#documentation": "<p>The status of the content.</p>",
                        "smithy.api#required": {}
                    }
                },
                "metadata": {
                    "target": "com.amazonaws.wisdom#ContentMetadata",
                    "traits": {
                        "smithy.api#documentation": "<p>A key/value map to store attributes without affecting tagging or recommendations. \nFor example, when synchronizing data between an external system and Wisdom, you can store an external version identifier as metadata to utilize for determining drift.</p>",
                        "smithy.api#required": {}
                    }
                },
                "tags": {
                    "target": "com.amazonaws.wisdom#Tags",
                    "traits": {
                        "smithy.api#documentation": "<p>The tags used to organize, track, or control access for this resource.</p>"
                    }
                },
                "linkOutUri": {
                    "target": "com.amazonaws.wisdom#Uri",
                    "traits": {
                        "smithy.api#documentation": "<p>The URI of the content.</p>"
                    }
                },
                "url": {
                    "target": "com.amazonaws.wisdom#Url",
                    "traits": {
                        "smithy.api#documentation": "<p>The URL of the content.</p>",
                        "smithy.api#required": {}
                    }
                },
                "urlExpiry": {
                    "target": "smithy.api#Timestamp",
                    "traits": {
                        "smithy.api#documentation": "<p>The expiration time of the URL as an epoch timestamp.</p>",
                        "smithy.api#required": {},
                        "smithy.api#timestampFormat": "epoch-seconds"
                    }
                }
            },
            "traits": {
                "smithy.api#documentation": "<p>Information about the content.</p>",
                "smithy.api#references": [
                    {
                        "resource": "com.amazonaws.wisdom#Content"
                    },
                    {
                        "resource": "com.amazonaws.wisdom#KnowledgeBase"
                    }
                ]
            }
        },
        "com.amazonaws.wisdom#ContentMetadata": {
            "type": "map",
            "key": {
                "target": "com.amazonaws.wisdom#NonEmptyString"
            },
            "value": {
                "target": "com.amazonaws.wisdom#NonEmptyString"
            },
            "traits": {
                "smithy.api#length": {
                    "min": 0,
                    "max": 10
                }
            }
        },
        "com.amazonaws.wisdom#ContentReference": {
            "type": "structure",
            "members": {
                "knowledgeBaseArn": {
                    "target": "com.amazonaws.wisdom#Arn",
                    "traits": {
                        "smithy.api#documentation": "<p>The Amazon Resource Name (ARN) of the knowledge base.</p>"
                    }
                },
                "knowledgeBaseId": {
                    "target": "com.amazonaws.wisdom#Uuid",
                    "traits": {
                        "smithy.api#documentation": "<p>The identifier of the knowledge base.</p>"
                    }
                },
                "contentArn": {
                    "target": "com.amazonaws.wisdom#Arn",
                    "traits": {
                        "smithy.api#documentation": "<p>The Amazon Resource Name (ARN) of the content.</p>"
                    }
                },
                "contentId": {
                    "target": "com.amazonaws.wisdom#Uuid",
                    "traits": {
                        "smithy.api#documentation": "<p>The identifier of the content.</p>"
                    }
                }
            },
            "traits": {
                "smithy.api#documentation": "<p>Reference information about the content.</p>"
            }
        },
        "com.amazonaws.wisdom#ContentStatus": {
            "type": "string",
            "traits": {
                "smithy.api#enum": [
                    {
                        "value": "CREATE_IN_PROGRESS",
                        "name": "CREATE_IN_PROGRESS"
                    },
                    {
                        "value": "CREATE_FAILED",
                        "name": "CREATE_FAILED"
                    },
                    {
                        "value": "ACTIVE",
                        "name": "ACTIVE"
                    },
                    {
                        "value": "DELETE_IN_PROGRESS",
                        "name": "DELETE_IN_PROGRESS"
                    },
                    {
                        "value": "DELETE_FAILED",
                        "name": "DELETE_FAILED"
                    },
                    {
                        "value": "DELETED",
                        "name": "DELETED"
                    },
                    {
                        "value": "UPDATE_FAILED",
                        "name": "UPDATE_FAILED"
                    }
                ]
            }
        },
        "com.amazonaws.wisdom#ContentSummary": {
            "type": "structure",
            "members": {
                "contentArn": {
                    "target": "com.amazonaws.wisdom#Arn",
                    "traits": {
                        "smithy.api#documentation": "<p>The Amazon Resource Name (ARN) of the content.</p>",
                        "smithy.api#required": {}
                    }
                },
                "contentId": {
                    "target": "com.amazonaws.wisdom#Uuid",
                    "traits": {
                        "smithy.api#documentation": "<p>The identifier of the content.</p>",
                        "smithy.api#required": {}
                    }
                },
                "knowledgeBaseArn": {
                    "target": "com.amazonaws.wisdom#Arn",
                    "traits": {
                        "smithy.api#documentation": "<p>The Amazon Resource Name (ARN) of the knowledge base.</p>",
                        "smithy.api#required": {}
                    }
                },
                "knowledgeBaseId": {
                    "target": "com.amazonaws.wisdom#Uuid",
                    "traits": {
                        "smithy.api#documentation": "<p>The identifier of the knowledge base.</p>",
                        "smithy.api#required": {}
                    }
                },
                "name": {
                    "target": "com.amazonaws.wisdom#Name",
                    "traits": {
                        "smithy.api#documentation": "<p>The name of the content.</p>",
                        "smithy.api#required": {}
                    }
                },
                "revisionId": {
                    "target": "com.amazonaws.wisdom#NonEmptyString",
                    "traits": {
                        "smithy.api#documentation": "<p>The identifier of the revision of the content.</p>",
                        "smithy.api#required": {}
                    }
                },
                "title": {
                    "target": "com.amazonaws.wisdom#ContentTitle",
                    "traits": {
                        "smithy.api#documentation": "<p>The title of the content.</p>",
                        "smithy.api#required": {}
                    }
                },
                "contentType": {
                    "target": "com.amazonaws.wisdom#ContentType",
                    "traits": {
                        "smithy.api#documentation": "<p>The media type of the content.</p>",
                        "smithy.api#required": {}
                    }
                },
                "status": {
                    "target": "com.amazonaws.wisdom#ContentStatus",
                    "traits": {
                        "smithy.api#documentation": "<p>The status of the content.</p>",
                        "smithy.api#required": {}
                    }
                },
                "metadata": {
                    "target": "com.amazonaws.wisdom#ContentMetadata",
                    "traits": {
                        "smithy.api#documentation": "<p>A key/value map to store attributes without affecting tagging or recommendations. \nFor example, when synchronizing data between an external system and Wisdom, you can store an external version identifier as metadata to utilize for determining drift.</p>",
                        "smithy.api#required": {}
                    }
                },
                "tags": {
                    "target": "com.amazonaws.wisdom#Tags",
                    "traits": {
                        "smithy.api#documentation": "<p>The tags used to organize, track, or control access for this resource.</p>"
                    }
                }
            },
            "traits": {
                "smithy.api#documentation": "<p>Summary information about the content.</p>",
                "smithy.api#references": [
                    {
                        "resource": "com.amazonaws.wisdom#Content"
                    },
                    {
                        "resource": "com.amazonaws.wisdom#KnowledgeBase"
                    }
                ]
            }
        },
        "com.amazonaws.wisdom#ContentSummaryList": {
            "type": "list",
            "member": {
                "target": "com.amazonaws.wisdom#ContentSummary"
            }
        },
        "com.amazonaws.wisdom#ContentTitle": {
            "type": "string",
            "traits": {
                "smithy.api#length": {
                    "min": 1,
                    "max": 255
                }
            }
        },
        "com.amazonaws.wisdom#ContentType": {
            "type": "string",
            "traits": {
                "smithy.api#pattern": "^(text/(plain|html))|(application/(pdf|vnd\\.openxmlformats-officedocument\\.wordprocessingml\\.document))|(application/x\\.wisdom-json;source=(salesforce|servicenow|zendesk))$"
            }
        },
        "com.amazonaws.wisdom#CreateAssistant": {
            "type": "operation",
            "input": {
                "target": "com.amazonaws.wisdom#CreateAssistantRequest"
            },
            "output": {
                "target": "com.amazonaws.wisdom#CreateAssistantResponse"
            },
            "errors": [
                {
                    "target": "com.amazonaws.wisdom#AccessDeniedException"
                },
                {
                    "target": "com.amazonaws.wisdom#ConflictException"
                },
                {
                    "target": "com.amazonaws.wisdom#ServiceQuotaExceededException"
                },
                {
                    "target": "com.amazonaws.wisdom#ValidationException"
                }
            ],
            "traits": {
                "smithy.api#documentation": "<p>Creates an Amazon Connect Wisdom assistant.</p>",
                "smithy.api#http": {
                    "uri": "/assistants",
                    "method": "POST"
                },
                "smithy.api#idempotent": {}
            }
        },
        "com.amazonaws.wisdom#CreateAssistantAssociation": {
            "type": "operation",
            "input": {
                "target": "com.amazonaws.wisdom#CreateAssistantAssociationRequest"
            },
            "output": {
                "target": "com.amazonaws.wisdom#CreateAssistantAssociationResponse"
            },
            "errors": [
                {
                    "target": "com.amazonaws.wisdom#AccessDeniedException"
                },
                {
                    "target": "com.amazonaws.wisdom#ConflictException"
                },
                {
                    "target": "com.amazonaws.wisdom#ResourceNotFoundException"
                },
                {
                    "target": "com.amazonaws.wisdom#ServiceQuotaExceededException"
                },
                {
                    "target": "com.amazonaws.wisdom#ValidationException"
                }
            ],
            "traits": {
                "smithy.api#documentation": "<p>Creates an association between an Amazon Connect Wisdom assistant and another resource. Currently, the\n      only supported association is with a knowledge base. An assistant can have only a single\n      association.</p>",
                "smithy.api#http": {
                    "uri": "/assistants/{assistantId}/associations",
                    "method": "POST"
                },
                "smithy.api#idempotent": {}
            }
        },
        "com.amazonaws.wisdom#CreateAssistantAssociationRequest": {
            "type": "structure",
            "members": {
                "assistantId": {
                    "target": "com.amazonaws.wisdom#UuidOrArn",
                    "traits": {
                        "smithy.api#documentation": "<p>The identifier of the Wisdom assistant. Can be either the ID or the ARN. URLs cannot contain the ARN.</p>",
                        "smithy.api#httpLabel": {},
                        "smithy.api#required": {}
                    }
                },
                "associationType": {
                    "target": "com.amazonaws.wisdom#AssociationType",
                    "traits": {
                        "smithy.api#documentation": "<p>The type of association.</p>",
                        "smithy.api#required": {}
                    }
                },
                "association": {
                    "target": "com.amazonaws.wisdom#AssistantAssociationInputData",
                    "traits": {
                        "smithy.api#documentation": "<p>The identifier of the associated resource.</p>",
                        "smithy.api#required": {}
                    }
                },
                "clientToken": {
                    "target": "com.amazonaws.wisdom#ClientToken",
                    "traits": {
                        "smithy.api#documentation": "<p>A unique, case-sensitive identifier that you provide to ensure the idempotency of the\n            request. If not provided, the Amazon Web Services\n            SDK populates this field. For more information about idempotency, see\n            <a href=\"https://aws.amazon.com/builders-library/making-retries-safe-with-idempotent-APIs/\">Making retries safe with idempotent APIs</a>.</p>",
                        "smithy.api#idempotencyToken": {}
                    }
                },
                "tags": {
                    "target": "com.amazonaws.wisdom#Tags",
                    "traits": {
                        "smithy.api#documentation": "<p>The tags used to organize, track, or control access for this resource.</p>"
                    }
                }
            }
        },
        "com.amazonaws.wisdom#CreateAssistantAssociationResponse": {
            "type": "structure",
            "members": {
                "assistantAssociation": {
                    "target": "com.amazonaws.wisdom#AssistantAssociationData",
                    "traits": {
                        "smithy.api#documentation": "<p>The assistant association.</p>"
                    }
                }
            }
        },
        "com.amazonaws.wisdom#CreateAssistantRequest": {
            "type": "structure",
            "members": {
                "clientToken": {
                    "target": "com.amazonaws.wisdom#ClientToken",
                    "traits": {
                        "smithy.api#documentation": "<p>A unique, case-sensitive identifier that you provide to ensure the idempotency of the\n            request. If not provided, the Amazon Web Services\n            SDK populates this field. For more information about idempotency, see\n            <a href=\"https://aws.amazon.com/builders-library/making-retries-safe-with-idempotent-APIs/\">Making retries safe with idempotent APIs</a>.</p>",
                        "smithy.api#idempotencyToken": {}
                    }
                },
                "name": {
                    "target": "com.amazonaws.wisdom#Name",
                    "traits": {
                        "smithy.api#documentation": "<p>The name of the assistant.</p>",
                        "smithy.api#required": {}
                    }
                },
                "type": {
                    "target": "com.amazonaws.wisdom#AssistantType",
                    "traits": {
                        "smithy.api#documentation": "<p>The type of assistant.</p>",
                        "smithy.api#required": {}
                    }
                },
                "description": {
                    "target": "com.amazonaws.wisdom#Description",
                    "traits": {
                        "smithy.api#documentation": "<p>The description of the assistant.</p>"
                    }
                },
                "tags": {
                    "target": "com.amazonaws.wisdom#Tags",
                    "traits": {
                        "smithy.api#documentation": "<p>The tags used to organize, track, or control access for this resource.</p>"
                    }
                },
                "serverSideEncryptionConfiguration": {
                    "target": "com.amazonaws.wisdom#ServerSideEncryptionConfiguration",
                    "traits": {
                        "smithy.api#documentation": "<p>The KMS key used for encryption.</p>"
                    }
                }
            }
        },
        "com.amazonaws.wisdom#CreateAssistantResponse": {
            "type": "structure",
            "members": {
                "assistant": {
                    "target": "com.amazonaws.wisdom#AssistantData",
                    "traits": {
                        "smithy.api#documentation": "<p>Information about the assistant.</p>"
                    }
                }
            }
        },
        "com.amazonaws.wisdom#CreateContent": {
            "type": "operation",
            "input": {
                "target": "com.amazonaws.wisdom#CreateContentRequest"
            },
            "output": {
                "target": "com.amazonaws.wisdom#CreateContentResponse"
            },
            "errors": [
                {
                    "target": "com.amazonaws.wisdom#AccessDeniedException"
                },
                {
                    "target": "com.amazonaws.wisdom#ConflictException"
                },
                {
                    "target": "com.amazonaws.wisdom#ResourceNotFoundException"
                },
                {
                    "target": "com.amazonaws.wisdom#ServiceQuotaExceededException"
                },
                {
                    "target": "com.amazonaws.wisdom#ValidationException"
                }
            ],
            "traits": {
                "smithy.api#documentation": "<p>Creates Wisdom content. Before to calling this API, use <a href=\"https://docs.aws.amazon.com/wisdom/latest/APIReference/API_StartContentUpload.html\">StartContentUpload</a> to\n      upload an asset.</p>",
                "smithy.api#http": {
                    "uri": "/knowledgeBases/{knowledgeBaseId}/contents",
                    "method": "POST"
                },
                "smithy.api#idempotent": {}
            }
        },
        "com.amazonaws.wisdom#CreateContentRequest": {
            "type": "structure",
            "members": {
                "knowledgeBaseId": {
                    "target": "com.amazonaws.wisdom#UuidOrArn",
                    "traits": {
                        "smithy.api#documentation": "<p>The identifier of the knowledge base. Can be either the ID or the ARN. URLs cannot contain the ARN.</p>",
                        "smithy.api#httpLabel": {},
                        "smithy.api#required": {}
                    }
                },
                "name": {
                    "target": "com.amazonaws.wisdom#Name",
                    "traits": {
                        "smithy.api#documentation": "<p>The name of the content. Each piece of content in a knowledge base must have a unique\n      name. You can retrieve a piece of content using only its knowledge base and its name with the\n        <a href=\"https://docs.aws.amazon.com/wisdom/latest/APIReference/API_SearchContent.html\">SearchContent</a> API.</p>",
                        "smithy.api#required": {}
                    }
                },
                "title": {
                    "target": "com.amazonaws.wisdom#ContentTitle",
                    "traits": {
                        "smithy.api#documentation": "<p>The title of the content. If not set, the title is equal to the name.</p>"
                    }
                },
                "overrideLinkOutUri": {
                    "target": "com.amazonaws.wisdom#Uri",
                    "traits": {
                        "smithy.api#documentation": "<p>The URI you want to use for the article. If the knowledge base has a templateUri, setting\n      this argument overrides it for this piece of content.</p>"
                    }
                },
                "metadata": {
                    "target": "com.amazonaws.wisdom#ContentMetadata",
                    "traits": {
                        "smithy.api#documentation": "<p>A key/value map to store attributes without affecting tagging or recommendations. \nFor example, when synchronizing data between an external system and Wisdom, you can store an external version identifier as metadata to utilize for determining drift.</p>"
                    }
                },
                "uploadId": {
                    "target": "com.amazonaws.wisdom#UploadId",
                    "traits": {
                        "smithy.api#documentation": "<p>A pointer to the uploaded asset. This value is returned by <a href=\"https://docs.aws.amazon.com/wisdom/latest/APIReference/API_StartContentUpload.html\">StartContentUpload</a>.</p>",
                        "smithy.api#required": {}
                    }
                },
                "clientToken": {
                    "target": "com.amazonaws.wisdom#NonEmptyString",
                    "traits": {
                        "smithy.api#documentation": "<p>A unique, case-sensitive identifier that you provide to ensure the idempotency of the\n            request. If not provided, the Amazon Web Services\n            SDK populates this field. For more information about idempotency, see\n            <a href=\"https://aws.amazon.com/builders-library/making-retries-safe-with-idempotent-APIs/\">Making retries safe with idempotent APIs</a>.</p>",
                        "smithy.api#idempotencyToken": {}
                    }
                },
                "tags": {
                    "target": "com.amazonaws.wisdom#Tags",
                    "traits": {
                        "smithy.api#documentation": "<p>The tags used to organize, track, or control access for this resource.</p>"
                    }
                }
            }
        },
        "com.amazonaws.wisdom#CreateContentResponse": {
            "type": "structure",
            "members": {
                "content": {
                    "target": "com.amazonaws.wisdom#ContentData",
                    "traits": {
                        "smithy.api#documentation": "<p>The content.</p>"
                    }
                }
            }
        },
        "com.amazonaws.wisdom#CreateKnowledgeBase": {
            "type": "operation",
            "input": {
                "target": "com.amazonaws.wisdom#CreateKnowledgeBaseRequest"
            },
            "output": {
                "target": "com.amazonaws.wisdom#CreateKnowledgeBaseResponse"
            },
            "errors": [
                {
                    "target": "com.amazonaws.wisdom#AccessDeniedException"
                },
                {
                    "target": "com.amazonaws.wisdom#ConflictException"
                },
                {
                    "target": "com.amazonaws.wisdom#ServiceQuotaExceededException"
                },
                {
                    "target": "com.amazonaws.wisdom#ValidationException"
                }
            ],
            "traits": {
                "smithy.api#documentation": "<p>Creates a knowledge base.</p>\n         <note>\n            <p>When using this API, you cannot reuse <a href=\"https://docs.aws.amazon.com/appintegrations/latest/APIReference/Welcome.html\">Amazon AppIntegrations</a>\n        DataIntegrations with external knowledge bases such as Salesforce and ServiceNow. If you do,\n        you'll get an <code>InvalidRequestException</code> error. </p>\n            <p>For example, you're programmatically managing your external knowledge base, and you want\n        to add or remove one of the fields that is being ingested from Salesforce. Do the\n        following:</p>\n            <ol>\n               <li>\n                  <p>Call <a href=\"https://docs.aws.amazon.com/wisdom/latest/APIReference/API_DeleteKnowledgeBase.html\">DeleteKnowledgeBase</a>.</p>\n               </li>\n               <li>\n                  <p>Call <a href=\"https://docs.aws.amazon.com/appintegrations/latest/APIReference/API_DeleteDataIntegration.html\">DeleteDataIntegration</a>.</p>\n               </li>\n               <li>\n                  <p>Call <a href=\"https://docs.aws.amazon.com/appintegrations/latest/APIReference/API_CreateDataIntegration.html\">CreateDataIntegration</a> to recreate the DataIntegration or a create different\n            one.</p>\n               </li>\n               <li>\n                  <p>Call CreateKnowledgeBase.</p>\n               </li>\n            </ol>\n         </note>",
                "smithy.api#http": {
                    "uri": "/knowledgeBases",
                    "method": "POST"
                },
                "smithy.api#idempotent": {}
            }
        },
        "com.amazonaws.wisdom#CreateKnowledgeBaseRequest": {
            "type": "structure",
            "members": {
                "clientToken": {
                    "target": "com.amazonaws.wisdom#NonEmptyString",
                    "traits": {
                        "smithy.api#documentation": "<p>A unique, case-sensitive identifier that you provide to ensure the idempotency of the\n            request. If not provided, the Amazon Web Services\n            SDK populates this field. For more information about idempotency, see\n            <a href=\"https://aws.amazon.com/builders-library/making-retries-safe-with-idempotent-APIs/\">Making retries safe with idempotent APIs</a>.</p>",
                        "smithy.api#idempotencyToken": {}
                    }
                },
                "name": {
                    "target": "com.amazonaws.wisdom#Name",
                    "traits": {
                        "smithy.api#documentation": "<p>The name of the knowledge base.</p>",
                        "smithy.api#required": {}
                    }
                },
                "knowledgeBaseType": {
                    "target": "com.amazonaws.wisdom#KnowledgeBaseType",
                    "traits": {
                        "smithy.api#documentation": "<p>The type of knowledge base. Only CUSTOM knowledge bases allow you to upload your own content.\n      EXTERNAL knowledge bases support integrations with third-party systems whose content is\n      synchronized automatically. </p>",
                        "smithy.api#required": {}
                    }
                },
                "sourceConfiguration": {
                    "target": "com.amazonaws.wisdom#SourceConfiguration",
                    "traits": {
                        "smithy.api#documentation": "<p>The source of the knowledge base content. Only set this argument for EXTERNAL knowledge\n      bases.</p>"
                    }
                },
                "renderingConfiguration": {
                    "target": "com.amazonaws.wisdom#RenderingConfiguration",
                    "traits": {
                        "smithy.api#documentation": "<p>Information about how to render the content.</p>"
                    }
                },
                "serverSideEncryptionConfiguration": {
                    "target": "com.amazonaws.wisdom#ServerSideEncryptionConfiguration",
                    "traits": {
                        "smithy.api#documentation": "<p>The KMS key used for encryption.</p>"
                    }
                },
                "description": {
                    "target": "com.amazonaws.wisdom#Description",
                    "traits": {
                        "smithy.api#documentation": "<p>The description.</p>"
                    }
                },
                "tags": {
                    "target": "com.amazonaws.wisdom#Tags",
                    "traits": {
                        "smithy.api#documentation": "<p>The tags used to organize, track, or control access for this resource.</p>"
                    }
                }
            }
        },
        "com.amazonaws.wisdom#CreateKnowledgeBaseResponse": {
            "type": "structure",
            "members": {
                "knowledgeBase": {
                    "target": "com.amazonaws.wisdom#KnowledgeBaseData",
                    "traits": {
                        "smithy.api#documentation": "<p>The knowledge base.</p>"
                    }
                }
            }
        },
        "com.amazonaws.wisdom#CreateSession": {
            "type": "operation",
            "input": {
                "target": "com.amazonaws.wisdom#CreateSessionRequest"
            },
            "output": {
                "target": "com.amazonaws.wisdom#CreateSessionResponse"
            },
            "errors": [
                {
                    "target": "com.amazonaws.wisdom#ConflictException"
                },
                {
                    "target": "com.amazonaws.wisdom#ResourceNotFoundException"
                },
                {
                    "target": "com.amazonaws.wisdom#ValidationException"
                }
            ],
            "traits": {
                "smithy.api#documentation": "<p>Creates a session. A session is a contextual container used for generating\n      recommendations. Amazon Connect creates a new Wisdom session for each contact on which\n      Wisdom is enabled.</p>",
                "smithy.api#http": {
                    "uri": "/assistants/{assistantId}/sessions",
                    "method": "POST"
                },
                "smithy.api#idempotent": {}
            }
        },
        "com.amazonaws.wisdom#CreateSessionRequest": {
            "type": "structure",
            "members": {
                "clientToken": {
                    "target": "com.amazonaws.wisdom#ClientToken",
                    "traits": {
                        "smithy.api#documentation": "<p>A unique, case-sensitive identifier that you provide to ensure the idempotency of the\n            request. If not provided, the Amazon Web Services\n            SDK populates this field. For more information about idempotency, see\n            <a href=\"https://aws.amazon.com/builders-library/making-retries-safe-with-idempotent-APIs/\">Making retries safe with idempotent APIs</a>.</p>",
                        "smithy.api#idempotencyToken": {}
                    }
                },
                "assistantId": {
                    "target": "com.amazonaws.wisdom#UuidOrArn",
                    "traits": {
                        "smithy.api#documentation": "<p>The identifier of the Wisdom assistant. Can be either the ID or the ARN. URLs cannot contain the ARN.</p>",
                        "smithy.api#httpLabel": {},
                        "smithy.api#required": {}
                    }
                },
                "name": {
                    "target": "com.amazonaws.wisdom#Name",
                    "traits": {
                        "smithy.api#documentation": "<p>The name of the session.</p>",
                        "smithy.api#required": {}
                    }
                },
                "description": {
                    "target": "com.amazonaws.wisdom#Description",
                    "traits": {
                        "smithy.api#documentation": "<p>The description.</p>"
                    }
                },
                "tags": {
                    "target": "com.amazonaws.wisdom#Tags",
                    "traits": {
                        "smithy.api#documentation": "<p>The tags used to organize, track, or control access for this resource.</p>"
                    }
                }
            }
        },
        "com.amazonaws.wisdom#CreateSessionResponse": {
            "type": "structure",
            "members": {
                "session": {
                    "target": "com.amazonaws.wisdom#SessionData",
                    "traits": {
                        "smithy.api#documentation": "<p>The session.</p>"
                    }
                }
            }
        },
        "com.amazonaws.wisdom#DeleteAssistant": {
            "type": "operation",
            "input": {
                "target": "com.amazonaws.wisdom#DeleteAssistantRequest"
            },
            "output": {
                "target": "com.amazonaws.wisdom#DeleteAssistantResponse"
            },
            "errors": [
                {
                    "target": "com.amazonaws.wisdom#AccessDeniedException"
                },
                {
                    "target": "com.amazonaws.wisdom#ResourceNotFoundException"
                },
                {
                    "target": "com.amazonaws.wisdom#ValidationException"
                }
            ],
            "traits": {
                "smithy.api#documentation": "<p>Deletes an assistant.</p>",
                "smithy.api#http": {
                    "uri": "/assistants/{assistantId}",
                    "method": "DELETE",
                    "code": 204
                },
                "smithy.api#idempotent": {}
            }
        },
        "com.amazonaws.wisdom#DeleteAssistantAssociation": {
            "type": "operation",
            "input": {
                "target": "com.amazonaws.wisdom#DeleteAssistantAssociationRequest"
            },
            "output": {
                "target": "com.amazonaws.wisdom#DeleteAssistantAssociationResponse"
            },
            "errors": [
                {
                    "target": "com.amazonaws.wisdom#AccessDeniedException"
                },
                {
                    "target": "com.amazonaws.wisdom#ResourceNotFoundException"
                },
                {
                    "target": "com.amazonaws.wisdom#ValidationException"
                }
            ],
            "traits": {
                "smithy.api#documentation": "<p>Deletes an assistant association.</p>",
                "smithy.api#http": {
                    "uri": "/assistants/{assistantId}/associations/{assistantAssociationId}",
                    "method": "DELETE",
                    "code": 204
                },
                "smithy.api#idempotent": {}
            }
        },
        "com.amazonaws.wisdom#DeleteAssistantAssociationRequest": {
            "type": "structure",
            "members": {
                "assistantAssociationId": {
                    "target": "com.amazonaws.wisdom#UuidOrArn",
                    "traits": {
                        "smithy.api#documentation": "<p>The identifier of the assistant association. Can be either the ID or the ARN. URLs cannot contain the ARN.</p>",
                        "smithy.api#httpLabel": {},
                        "smithy.api#required": {}
                    }
                },
                "assistantId": {
                    "target": "com.amazonaws.wisdom#UuidOrArn",
                    "traits": {
                        "smithy.api#documentation": "<p>The identifier of the Wisdom assistant. Can be either the ID or the ARN. URLs cannot contain the ARN.</p>",
                        "smithy.api#httpLabel": {},
                        "smithy.api#required": {}
                    }
                }
            }
        },
        "com.amazonaws.wisdom#DeleteAssistantAssociationResponse": {
            "type": "structure",
            "members": {}
        },
        "com.amazonaws.wisdom#DeleteAssistantRequest": {
            "type": "structure",
            "members": {
                "assistantId": {
                    "target": "com.amazonaws.wisdom#UuidOrArn",
                    "traits": {
                        "smithy.api#documentation": "<p>The identifier of the Wisdom assistant. Can be either the ID or the ARN. URLs cannot contain the ARN.</p>",
                        "smithy.api#httpLabel": {},
                        "smithy.api#required": {}
                    }
                }
            }
        },
        "com.amazonaws.wisdom#DeleteAssistantResponse": {
            "type": "structure",
            "members": {}
        },
        "com.amazonaws.wisdom#DeleteContent": {
            "type": "operation",
            "input": {
                "target": "com.amazonaws.wisdom#DeleteContentRequest"
            },
            "output": {
                "target": "com.amazonaws.wisdom#DeleteContentResponse"
            },
            "errors": [
                {
                    "target": "com.amazonaws.wisdom#AccessDeniedException"
                },
                {
                    "target": "com.amazonaws.wisdom#ResourceNotFoundException"
                },
                {
                    "target": "com.amazonaws.wisdom#ValidationException"
                }
            ],
            "traits": {
                "smithy.api#documentation": "<p>Deletes the content.</p>",
                "smithy.api#http": {
                    "uri": "/knowledgeBases/{knowledgeBaseId}/contents/{contentId}",
                    "method": "DELETE",
                    "code": 204
                },
                "smithy.api#idempotent": {}
            }
        },
        "com.amazonaws.wisdom#DeleteContentRequest": {
            "type": "structure",
            "members": {
                "knowledgeBaseId": {
                    "target": "com.amazonaws.wisdom#UuidOrArn",
                    "traits": {
                        "smithy.api#documentation": "<p>The identifier of the knowledge base. Can be either the ID or the ARN. URLs cannot contain the ARN.</p>",
                        "smithy.api#httpLabel": {},
                        "smithy.api#required": {}
                    }
                },
                "contentId": {
                    "target": "com.amazonaws.wisdom#UuidOrArn",
                    "traits": {
                        "smithy.api#documentation": "<p>The identifier of the content. Can be either the ID or the ARN. URLs cannot contain the ARN.</p>",
                        "smithy.api#httpLabel": {},
                        "smithy.api#required": {}
                    }
                }
            }
        },
        "com.amazonaws.wisdom#DeleteContentResponse": {
            "type": "structure",
            "members": {}
        },
        "com.amazonaws.wisdom#DeleteKnowledgeBase": {
            "type": "operation",
            "input": {
                "target": "com.amazonaws.wisdom#DeleteKnowledgeBaseRequest"
            },
            "output": {
                "target": "com.amazonaws.wisdom#DeleteKnowledgeBaseResponse"
            },
            "errors": [
                {
                    "target": "com.amazonaws.wisdom#AccessDeniedException"
                },
                {
                    "target": "com.amazonaws.wisdom#ConflictException"
                },
                {
                    "target": "com.amazonaws.wisdom#ResourceNotFoundException"
                },
                {
                    "target": "com.amazonaws.wisdom#ValidationException"
                }
            ],
            "traits": {
                "smithy.api#documentation": "<p>Deletes the knowledge base.</p>\n         <note>\n            <p>When you use this API to delete an external knowledge base such as Salesforce or\n        ServiceNow, you must also delete the <a href=\"https://docs.aws.amazon.com/appintegrations/latest/APIReference/Welcome.html\">Amazon AppIntegrations</a>\n        DataIntegration. This is because you can't reuse the DataIntegration after it's been\n        associated with an external knowledge base. However, you can delete and recreate it. See\n          <a href=\"https://docs.aws.amazon.com/appintegrations/latest/APIReference/API_DeleteDataIntegration.html\">DeleteDataIntegration</a> and <a href=\"https://docs.aws.amazon.com/appintegrations/latest/APIReference/API_CreateDataIntegration.html\">CreateDataIntegration</a> in the <i>Amazon AppIntegrations API\n        Reference</i>.</p>\n         </note>",
                "smithy.api#http": {
                    "uri": "/knowledgeBases/{knowledgeBaseId}",
                    "method": "DELETE",
                    "code": 204
                },
                "smithy.api#idempotent": {}
            }
        },
        "com.amazonaws.wisdom#DeleteKnowledgeBaseRequest": {
            "type": "structure",
            "members": {
                "knowledgeBaseId": {
                    "target": "com.amazonaws.wisdom#UuidOrArn",
                    "traits": {
                        "smithy.api#documentation": "<p>The knowledge base to delete content from. Can be either the ID or the ARN. URLs cannot contain the ARN.</p>",
                        "smithy.api#httpLabel": {},
                        "smithy.api#required": {}
                    }
                }
            }
        },
        "com.amazonaws.wisdom#DeleteKnowledgeBaseResponse": {
            "type": "structure",
            "members": {}
        },
        "com.amazonaws.wisdom#Description": {
            "type": "string",
            "traits": {
                "smithy.api#length": {
                    "min": 1,
                    "max": 255
                },
                "smithy.api#pattern": "^[a-zA-Z0-9\\s_.,-]+"
            }
        },
        "com.amazonaws.wisdom#Document": {
            "type": "structure",
            "members": {
                "contentReference": {
                    "target": "com.amazonaws.wisdom#ContentReference",
                    "traits": {
                        "smithy.api#documentation": "<p>A reference to the content resource.</p>",
                        "smithy.api#required": {}
                    }
                },
                "title": {
                    "target": "com.amazonaws.wisdom#DocumentText",
                    "traits": {
                        "smithy.api#documentation": "<p>The title of the document.</p>"
                    }
                },
                "excerpt": {
                    "target": "com.amazonaws.wisdom#DocumentText",
                    "traits": {
                        "smithy.api#documentation": "<p>The excerpt from the document.</p>"
                    }
                }
            },
            "traits": {
                "smithy.api#documentation": "<p>The document.</p>"
            }
        },
        "com.amazonaws.wisdom#DocumentText": {
            "type": "structure",
            "members": {
                "text": {
                    "target": "com.amazonaws.wisdom#SensitiveString",
                    "traits": {
                        "smithy.api#documentation": "<p>Text in the document.</p>"
                    }
                },
                "highlights": {
                    "target": "com.amazonaws.wisdom#Highlights",
                    "traits": {
                        "smithy.api#documentation": "<p>Highlights in the document text.</p>"
                    }
                }
            },
            "traits": {
                "smithy.api#documentation": "<p>The text of the document.</p>"
            }
        },
        "com.amazonaws.wisdom#Filter": {
            "type": "structure",
            "members": {
                "field": {
                    "target": "com.amazonaws.wisdom#FilterField",
                    "traits": {
                        "smithy.api#documentation": "<p>The field on which to filter.</p>",
                        "smithy.api#required": {}
                    }
                },
                "operator": {
                    "target": "com.amazonaws.wisdom#FilterOperator",
                    "traits": {
                        "smithy.api#documentation": "<p>The operator to use for comparing the field’s value with the provided value.</p>",
                        "smithy.api#required": {}
                    }
                },
                "value": {
                    "target": "com.amazonaws.wisdom#NonEmptyString",
                    "traits": {
                        "smithy.api#documentation": "<p>The desired field value on which to filter.</p>",
                        "smithy.api#required": {}
                    }
                }
            },
            "traits": {
                "smithy.api#documentation": "<p>A search filter.</p>"
            }
        },
        "com.amazonaws.wisdom#FilterField": {
            "type": "string",
            "traits": {
                "smithy.api#enum": [
                    {
                        "value": "NAME",
                        "name": "NAME"
                    }
                ]
            }
        },
        "com.amazonaws.wisdom#FilterList": {
            "type": "list",
            "member": {
                "target": "com.amazonaws.wisdom#Filter"
            }
        },
        "com.amazonaws.wisdom#FilterOperator": {
            "type": "string",
            "traits": {
                "smithy.api#enum": [
                    {
                        "value": "EQUALS",
                        "name": "EQUALS"
                    }
                ]
            }
        },
        "com.amazonaws.wisdom#GenericArn": {
            "type": "string",
            "traits": {
                "smithy.api#length": {
                    "min": 1,
                    "max": 2048
                },
                "smithy.api#pattern": "^arn:[a-z-]+?:[a-z-]+?:[a-z0-9-]*?:([0-9]{12})?:[a-zA-Z0-9-:/]+$"
            }
        },
        "com.amazonaws.wisdom#GetAssistant": {
            "type": "operation",
            "input": {
                "target": "com.amazonaws.wisdom#GetAssistantRequest"
            },
            "output": {
                "target": "com.amazonaws.wisdom#GetAssistantResponse"
            },
            "errors": [
                {
                    "target": "com.amazonaws.wisdom#AccessDeniedException"
                },
                {
                    "target": "com.amazonaws.wisdom#ResourceNotFoundException"
                },
                {
                    "target": "com.amazonaws.wisdom#ValidationException"
                }
            ],
            "traits": {
                "smithy.api#documentation": "<p>Retrieves information about an assistant.</p>",
                "smithy.api#http": {
                    "uri": "/assistants/{assistantId}",
                    "method": "GET"
                },
                "smithy.api#readonly": {}
            }
        },
        "com.amazonaws.wisdom#GetAssistantAssociation": {
            "type": "operation",
            "input": {
                "target": "com.amazonaws.wisdom#GetAssistantAssociationRequest"
            },
            "output": {
                "target": "com.amazonaws.wisdom#GetAssistantAssociationResponse"
            },
            "errors": [
                {
                    "target": "com.amazonaws.wisdom#AccessDeniedException"
                },
                {
                    "target": "com.amazonaws.wisdom#ResourceNotFoundException"
                },
                {
                    "target": "com.amazonaws.wisdom#ValidationException"
                }
            ],
            "traits": {
                "smithy.api#documentation": "<p>Retrieves information about an assistant association.</p>",
                "smithy.api#http": {
                    "uri": "/assistants/{assistantId}/associations/{assistantAssociationId}",
                    "method": "GET"
                },
                "smithy.api#readonly": {}
            }
        },
        "com.amazonaws.wisdom#GetAssistantAssociationRequest": {
            "type": "structure",
            "members": {
                "assistantAssociationId": {
                    "target": "com.amazonaws.wisdom#UuidOrArn",
                    "traits": {
                        "smithy.api#documentation": "<p>The identifier of the assistant association. Can be either the ID or the ARN. URLs cannot contain the ARN.</p>",
                        "smithy.api#httpLabel": {},
                        "smithy.api#required": {}
                    }
                },
                "assistantId": {
                    "target": "com.amazonaws.wisdom#UuidOrArn",
                    "traits": {
                        "smithy.api#documentation": "<p>The identifier of the Wisdom assistant. Can be either the ID or the ARN. URLs cannot contain the ARN.</p>",
                        "smithy.api#httpLabel": {},
                        "smithy.api#required": {}
                    }
                }
            }
        },
        "com.amazonaws.wisdom#GetAssistantAssociationResponse": {
            "type": "structure",
            "members": {
                "assistantAssociation": {
                    "target": "com.amazonaws.wisdom#AssistantAssociationData",
                    "traits": {
                        "smithy.api#documentation": "<p>The assistant association.</p>"
                    }
                }
            }
        },
        "com.amazonaws.wisdom#GetAssistantRequest": {
            "type": "structure",
            "members": {
                "assistantId": {
                    "target": "com.amazonaws.wisdom#UuidOrArn",
                    "traits": {
                        "smithy.api#documentation": "<p>The identifier of the Wisdom assistant. Can be either the ID or the ARN. URLs cannot contain the ARN.</p>",
                        "smithy.api#httpLabel": {},
                        "smithy.api#required": {}
                    }
                }
            }
        },
        "com.amazonaws.wisdom#GetAssistantResponse": {
            "type": "structure",
            "members": {
                "assistant": {
                    "target": "com.amazonaws.wisdom#AssistantData",
                    "traits": {
                        "smithy.api#documentation": "<p>Information about the assistant.</p>"
                    }
                }
            }
        },
        "com.amazonaws.wisdom#GetContent": {
            "type": "operation",
            "input": {
                "target": "com.amazonaws.wisdom#GetContentRequest"
            },
            "output": {
                "target": "com.amazonaws.wisdom#GetContentResponse"
            },
            "errors": [
                {
                    "target": "com.amazonaws.wisdom#AccessDeniedException"
                },
                {
                    "target": "com.amazonaws.wisdom#ResourceNotFoundException"
                },
                {
                    "target": "com.amazonaws.wisdom#ValidationException"
                }
            ],
            "traits": {
                "smithy.api#documentation": "<p>Retrieves content, including a pre-signed URL to download the content.</p>",
                "smithy.api#http": {
                    "uri": "/knowledgeBases/{knowledgeBaseId}/contents/{contentId}",
                    "method": "GET"
                },
                "smithy.api#readonly": {}
            }
        },
        "com.amazonaws.wisdom#GetContentRequest": {
            "type": "structure",
            "members": {
                "contentId": {
                    "target": "com.amazonaws.wisdom#UuidOrArn",
                    "traits": {
                        "smithy.api#documentation": "<p>The identifier of the content. Can be either the ID or the ARN. URLs cannot contain the ARN.</p>",
                        "smithy.api#httpLabel": {},
                        "smithy.api#required": {}
                    }
                },
                "knowledgeBaseId": {
                    "target": "com.amazonaws.wisdom#UuidOrArn",
                    "traits": {
                        "smithy.api#documentation": "<p>The identifier of the knowledge base. Can be either the ID or the ARN. URLs cannot contain the ARN.</p>",
                        "smithy.api#httpLabel": {},
                        "smithy.api#required": {}
                    }
                }
            }
        },
        "com.amazonaws.wisdom#GetContentResponse": {
            "type": "structure",
            "members": {
                "content": {
                    "target": "com.amazonaws.wisdom#ContentData",
                    "traits": {
                        "smithy.api#documentation": "<p>The content.</p>"
                    }
                }
            }
        },
        "com.amazonaws.wisdom#GetContentSummary": {
            "type": "operation",
            "input": {
                "target": "com.amazonaws.wisdom#GetContentSummaryRequest"
            },
            "output": {
                "target": "com.amazonaws.wisdom#GetContentSummaryResponse"
            },
            "errors": [
                {
                    "target": "com.amazonaws.wisdom#AccessDeniedException"
                },
                {
                    "target": "com.amazonaws.wisdom#ResourceNotFoundException"
                },
                {
                    "target": "com.amazonaws.wisdom#ValidationException"
                }
            ],
            "traits": {
                "smithy.api#documentation": "<p>Retrieves summary information about the content.</p>",
                "smithy.api#http": {
                    "uri": "/knowledgeBases/{knowledgeBaseId}/contents/{contentId}/summary",
                    "method": "GET"
                },
                "smithy.api#readonly": {}
            }
        },
        "com.amazonaws.wisdom#GetContentSummaryRequest": {
            "type": "structure",
            "members": {
                "contentId": {
                    "target": "com.amazonaws.wisdom#UuidOrArn",
                    "traits": {
                        "smithy.api#documentation": "<p>The identifier of the content. Can be either the ID or the ARN. URLs cannot contain the ARN.</p>",
                        "smithy.api#httpLabel": {},
                        "smithy.api#required": {}
                    }
                },
                "knowledgeBaseId": {
                    "target": "com.amazonaws.wisdom#UuidOrArn",
                    "traits": {
                        "smithy.api#documentation": "<p>The identifier of the knowledge base. Can be either the ID or the ARN. URLs cannot contain the ARN.</p>",
                        "smithy.api#httpLabel": {},
                        "smithy.api#required": {}
                    }
                }
            }
        },
        "com.amazonaws.wisdom#GetContentSummaryResponse": {
            "type": "structure",
            "members": {
                "contentSummary": {
                    "target": "com.amazonaws.wisdom#ContentSummary",
                    "traits": {
                        "smithy.api#documentation": "<p>The content summary.</p>"
                    }
                }
            }
        },
        "com.amazonaws.wisdom#GetKnowledgeBase": {
            "type": "operation",
            "input": {
                "target": "com.amazonaws.wisdom#GetKnowledgeBaseRequest"
            },
            "output": {
                "target": "com.amazonaws.wisdom#GetKnowledgeBaseResponse"
            },
            "errors": [
                {
                    "target": "com.amazonaws.wisdom#AccessDeniedException"
                },
                {
                    "target": "com.amazonaws.wisdom#ResourceNotFoundException"
                },
                {
                    "target": "com.amazonaws.wisdom#ValidationException"
                }
            ],
            "traits": {
                "smithy.api#documentation": "<p>Retrieves information about the knowledge base.</p>",
                "smithy.api#http": {
                    "uri": "/knowledgeBases/{knowledgeBaseId}",
                    "method": "GET"
                },
                "smithy.api#readonly": {}
            }
        },
        "com.amazonaws.wisdom#GetKnowledgeBaseRequest": {
            "type": "structure",
            "members": {
                "knowledgeBaseId": {
                    "target": "com.amazonaws.wisdom#UuidOrArn",
                    "traits": {
                        "smithy.api#documentation": "<p>The identifier of the knowledge base. Can be either the ID or the ARN. URLs cannot contain the ARN.</p>",
                        "smithy.api#httpLabel": {},
                        "smithy.api#required": {}
                    }
                }
            }
        },
        "com.amazonaws.wisdom#GetKnowledgeBaseResponse": {
            "type": "structure",
            "members": {
                "knowledgeBase": {
                    "target": "com.amazonaws.wisdom#KnowledgeBaseData",
                    "traits": {
                        "smithy.api#documentation": "<p>The knowledge base.</p>"
                    }
                }
            }
        },
        "com.amazonaws.wisdom#GetRecommendations": {
            "type": "operation",
            "input": {
                "target": "com.amazonaws.wisdom#GetRecommendationsRequest"
            },
            "output": {
                "target": "com.amazonaws.wisdom#GetRecommendationsResponse"
            },
            "errors": [
                {
                    "target": "com.amazonaws.wisdom#AccessDeniedException"
                },
                {
                    "target": "com.amazonaws.wisdom#ResourceNotFoundException"
                },
                {
                    "target": "com.amazonaws.wisdom#ValidationException"
                }
            ],
            "traits": {
                "smithy.api#documentation": "<p>Retrieves recommendations for the specified session. To avoid retrieving the same\n      recommendations in subsequent calls, use <a href=\"https://docs.aws.amazon.com/wisdom/latest/APIReference/API_NotifyRecommendationsReceived.html\">NotifyRecommendationsReceived</a>. This API supports long-polling behavior with the\n        <code>waitTimeSeconds</code> parameter. Short poll is the default behavior and only returns\n      recommendations already available. To perform a manual query against an assistant, use <a href=\"https://docs.aws.amazon.com/wisdom/latest/APIReference/API_QueryAssistant.html\">QueryAssistant</a>.</p>",
                "smithy.api#http": {
                    "uri": "/assistants/{assistantId}/sessions/{sessionId}/recommendations",
                    "method": "GET"
                },
                "smithy.api#readonly": {}
            }
        },
        "com.amazonaws.wisdom#GetRecommendationsRequest": {
            "type": "structure",
            "members": {
                "assistantId": {
                    "target": "com.amazonaws.wisdom#UuidOrArn",
                    "traits": {
                        "smithy.api#documentation": "<p>The identifier of the Wisdom assistant. Can be either the ID or the ARN. URLs cannot contain the ARN.</p>",
                        "smithy.api#httpLabel": {},
                        "smithy.api#required": {}
                    }
                },
                "sessionId": {
                    "target": "com.amazonaws.wisdom#UuidOrArn",
                    "traits": {
                        "smithy.api#documentation": "<p>The identifier of the session. Can be either the ID or the ARN. URLs cannot contain the ARN.</p>",
                        "smithy.api#httpLabel": {},
                        "smithy.api#required": {}
                    }
                },
                "maxResults": {
                    "target": "com.amazonaws.wisdom#MaxResults",
                    "traits": {
                        "smithy.api#documentation": "<p>The maximum number of results to return per page.</p>",
                        "smithy.api#httpQuery": "maxResults"
                    }
                },
                "waitTimeSeconds": {
                    "target": "com.amazonaws.wisdom#WaitTimeSeconds",
                    "traits": {
                        "smithy.api#default": 0,
                        "smithy.api#documentation": "<p>The duration (in seconds) for which the call waits for a recommendation to be made\n      available before returning. If a recommendation is available, the call returns sooner than\n        <code>WaitTimeSeconds</code>. If no messages are available and the wait time expires, the\n      call returns successfully with an empty list.</p>",
                        "smithy.api#httpQuery": "waitTimeSeconds"
                    }
                }
            }
        },
        "com.amazonaws.wisdom#GetRecommendationsResponse": {
            "type": "structure",
            "members": {
                "recommendations": {
                    "target": "com.amazonaws.wisdom#RecommendationList",
                    "traits": {
                        "smithy.api#documentation": "<p>The recommendations.</p>",
                        "smithy.api#required": {}
                    }
                },
                "triggers": {
                    "target": "com.amazonaws.wisdom#RecommendationTriggerList",
                    "traits": {
                        "smithy.api#documentation": "<p>The triggers corresponding to recommendations.</p>"
                    }
                }
            }
        },
        "com.amazonaws.wisdom#GetSession": {
            "type": "operation",
            "input": {
                "target": "com.amazonaws.wisdom#GetSessionRequest"
            },
            "output": {
                "target": "com.amazonaws.wisdom#GetSessionResponse"
            },
            "errors": [
                {
                    "target": "com.amazonaws.wisdom#AccessDeniedException"
                },
                {
                    "target": "com.amazonaws.wisdom#ResourceNotFoundException"
                },
                {
                    "target": "com.amazonaws.wisdom#ValidationException"
                }
            ],
            "traits": {
                "smithy.api#documentation": "<p>Retrieves information for a specified session.</p>",
                "smithy.api#http": {
                    "uri": "/assistants/{assistantId}/sessions/{sessionId}",
                    "method": "GET"
                },
                "smithy.api#readonly": {}
            }
        },
        "com.amazonaws.wisdom#GetSessionRequest": {
            "type": "structure",
            "members": {
                "assistantId": {
                    "target": "com.amazonaws.wisdom#UuidOrArn",
                    "traits": {
                        "smithy.api#documentation": "<p>The identifier of the Wisdom assistant. Can be either the ID or the ARN. URLs cannot contain the ARN.</p>",
                        "smithy.api#httpLabel": {},
                        "smithy.api#required": {}
                    }
                },
                "sessionId": {
                    "target": "com.amazonaws.wisdom#UuidOrArn",
                    "traits": {
                        "smithy.api#documentation": "<p>The identifier of the session. Can be either the ID or the ARN. URLs cannot contain the ARN.</p>",
                        "smithy.api#httpLabel": {},
                        "smithy.api#required": {}
                    }
                }
            }
        },
        "com.amazonaws.wisdom#GetSessionResponse": {
            "type": "structure",
            "members": {
                "session": {
                    "target": "com.amazonaws.wisdom#SessionData",
                    "traits": {
                        "smithy.api#documentation": "<p>The session.</p>"
                    }
                }
            }
        },
        "com.amazonaws.wisdom#Headers": {
            "type": "map",
            "key": {
                "target": "com.amazonaws.wisdom#NonEmptyString"
            },
            "value": {
                "target": "com.amazonaws.wisdom#NonEmptyString"
            }
        },
        "com.amazonaws.wisdom#Highlight": {
            "type": "structure",
            "members": {
                "beginOffsetInclusive": {
                    "target": "com.amazonaws.wisdom#HighlightOffset",
                    "traits": {
                        "smithy.api#default": 0,
                        "smithy.api#documentation": "<p>The offset for the start of the highlight.</p>"
                    }
                },
                "endOffsetExclusive": {
                    "target": "com.amazonaws.wisdom#HighlightOffset",
                    "traits": {
                        "smithy.api#default": 0,
                        "smithy.api#documentation": "<p>The offset for the end of the highlight.</p>"
                    }
                }
            },
            "traits": {
                "smithy.api#documentation": "<p>Offset specification to describe highlighting of document excerpts for rendering search\n      results and recommendations.</p>"
            }
        },
        "com.amazonaws.wisdom#HighlightOffset": {
            "type": "integer",
            "traits": {
                "smithy.api#default": 0
            }
        },
        "com.amazonaws.wisdom#Highlights": {
            "type": "list",
            "member": {
                "target": "com.amazonaws.wisdom#Highlight"
            }
        },
        "com.amazonaws.wisdom#KnowledgeBase": {
            "type": "resource",
            "identifiers": {
                "knowledgeBaseId": {
                    "target": "com.amazonaws.wisdom#UuidOrArn"
                }
            },
            "create": {
                "target": "com.amazonaws.wisdom#CreateKnowledgeBase"
            },
            "read": {
                "target": "com.amazonaws.wisdom#GetKnowledgeBase"
            },
            "delete": {
                "target": "com.amazonaws.wisdom#DeleteKnowledgeBase"
            },
            "list": {
                "target": "com.amazonaws.wisdom#ListKnowledgeBases"
            },
            "operations": [
                {
                    "target": "com.amazonaws.wisdom#RemoveKnowledgeBaseTemplateUri"
                },
                {
                    "target": "com.amazonaws.wisdom#SearchContent"
                },
                {
                    "target": "com.amazonaws.wisdom#StartContentUpload"
                },
                {
                    "target": "com.amazonaws.wisdom#UpdateKnowledgeBaseTemplateUri"
                }
            ],
            "resources": [
                {
                    "target": "com.amazonaws.wisdom#Content"
                }
            ],
            "traits": {
                "aws.api#arn": {
                    "template": "knowledge-base/{knowledgeBaseId}"
                },
                "aws.cloudformation#cfnResource": {},
                "aws.iam#disableConditionKeyInference": {}
            }
        },
        "com.amazonaws.wisdom#KnowledgeBaseAssociationData": {
            "type": "structure",
            "members": {
                "knowledgeBaseId": {
                    "target": "com.amazonaws.wisdom#Uuid",
                    "traits": {
                        "smithy.api#documentation": "<p>The identifier of the knowledge base.</p>"
                    }
                },
                "knowledgeBaseArn": {
                    "target": "com.amazonaws.wisdom#Arn",
                    "traits": {
                        "smithy.api#documentation": "<p>The Amazon Resource Name (ARN) of the knowledge base.</p>"
                    }
                }
            },
            "traits": {
                "smithy.api#documentation": "<p>Association information about the knowledge base.</p>"
            }
        },
        "com.amazonaws.wisdom#KnowledgeBaseData": {
            "type": "structure",
            "members": {
                "knowledgeBaseId": {
                    "target": "com.amazonaws.wisdom#Uuid",
                    "traits": {
                        "smithy.api#documentation": "<p>The identifier of the knowledge base.</p>",
                        "smithy.api#required": {}
                    }
                },
                "knowledgeBaseArn": {
                    "target": "com.amazonaws.wisdom#Arn",
                    "traits": {
                        "smithy.api#documentation": "<p>The Amazon Resource Name (ARN) of the knowledge base.</p>",
                        "smithy.api#required": {}
                    }
                },
                "name": {
                    "target": "com.amazonaws.wisdom#Name",
                    "traits": {
                        "smithy.api#documentation": "<p>The name of the knowledge base.</p>",
                        "smithy.api#required": {}
                    }
                },
                "knowledgeBaseType": {
                    "target": "com.amazonaws.wisdom#KnowledgeBaseType",
                    "traits": {
                        "smithy.api#documentation": "<p>The type of knowledge base.</p>",
                        "smithy.api#required": {}
                    }
                },
                "status": {
                    "target": "com.amazonaws.wisdom#KnowledgeBaseStatus",
                    "traits": {
                        "smithy.api#documentation": "<p>The status of the knowledge base.</p>",
                        "smithy.api#required": {}
                    }
                },
                "lastContentModificationTime": {
                    "target": "smithy.api#Timestamp",
                    "traits": {
                        "smithy.api#documentation": "<p>An epoch timestamp indicating the most recent content modification inside the knowledge\n      base. If no content exists in a knowledge base, this value is unset.</p>",
                        "smithy.api#timestampFormat": "epoch-seconds"
                    }
                },
                "sourceConfiguration": {
                    "target": "com.amazonaws.wisdom#SourceConfiguration",
                    "traits": {
                        "smithy.api#documentation": "<p>Source configuration information about the knowledge base.</p>"
                    }
                },
                "renderingConfiguration": {
                    "target": "com.amazonaws.wisdom#RenderingConfiguration",
                    "traits": {
                        "smithy.api#documentation": "<p>Information about how to render the content.</p>"
                    }
                },
                "serverSideEncryptionConfiguration": {
                    "target": "com.amazonaws.wisdom#ServerSideEncryptionConfiguration",
                    "traits": {
                        "smithy.api#documentation": "<p>The KMS key used for encryption.</p>"
                    }
                },
                "description": {
                    "target": "com.amazonaws.wisdom#Description",
                    "traits": {
                        "smithy.api#documentation": "<p>The description.</p>"
                    }
                },
                "tags": {
                    "target": "com.amazonaws.wisdom#Tags",
                    "traits": {
                        "smithy.api#documentation": "<p>The tags used to organize, track, or control access for this resource.</p>"
                    }
                }
            },
            "traits": {
                "smithy.api#documentation": "<p>Information about the knowledge base.</p>",
                "smithy.api#references": [
                    {
                        "resource": "com.amazonaws.wisdom#KnowledgeBase"
                    }
                ]
            }
        },
        "com.amazonaws.wisdom#KnowledgeBaseList": {
            "type": "list",
            "member": {
                "target": "com.amazonaws.wisdom#KnowledgeBaseSummary"
            }
        },
        "com.amazonaws.wisdom#KnowledgeBaseStatus": {
            "type": "string",
            "traits": {
                "smithy.api#enum": [
                    {
                        "value": "CREATE_IN_PROGRESS",
                        "name": "CREATE_IN_PROGRESS"
                    },
                    {
                        "value": "CREATE_FAILED",
                        "name": "CREATE_FAILED"
                    },
                    {
                        "value": "ACTIVE",
                        "name": "ACTIVE"
                    },
                    {
                        "value": "DELETE_IN_PROGRESS",
                        "name": "DELETE_IN_PROGRESS"
                    },
                    {
                        "value": "DELETE_FAILED",
                        "name": "DELETE_FAILED"
                    },
                    {
                        "value": "DELETED",
                        "name": "DELETED"
                    }
                ]
            }
        },
        "com.amazonaws.wisdom#KnowledgeBaseSummary": {
            "type": "structure",
            "members": {
                "knowledgeBaseId": {
                    "target": "com.amazonaws.wisdom#Uuid",
                    "traits": {
                        "smithy.api#documentation": "<p>The identifier of the knowledge base.</p>",
                        "smithy.api#required": {}
                    }
                },
                "knowledgeBaseArn": {
                    "target": "com.amazonaws.wisdom#Arn",
                    "traits": {
                        "smithy.api#documentation": "<p>The Amazon Resource Name (ARN) of the knowledge base.</p>",
                        "smithy.api#required": {}
                    }
                },
                "name": {
                    "target": "com.amazonaws.wisdom#Name",
                    "traits": {
                        "smithy.api#documentation": "<p>The name of the knowledge base.</p>",
                        "smithy.api#required": {}
                    }
                },
                "knowledgeBaseType": {
                    "target": "com.amazonaws.wisdom#KnowledgeBaseType",
                    "traits": {
                        "smithy.api#documentation": "<p>The type of knowledge base.</p>",
                        "smithy.api#required": {}
                    }
                },
                "status": {
                    "target": "com.amazonaws.wisdom#KnowledgeBaseStatus",
                    "traits": {
                        "smithy.api#documentation": "<p>The status of the knowledge base summary.</p>",
                        "smithy.api#required": {}
                    }
                },
                "sourceConfiguration": {
                    "target": "com.amazonaws.wisdom#SourceConfiguration",
                    "traits": {
                        "smithy.api#documentation": "<p>Configuration information about the external data source.</p>"
                    }
                },
                "renderingConfiguration": {
                    "target": "com.amazonaws.wisdom#RenderingConfiguration",
                    "traits": {
                        "smithy.api#documentation": "<p>Information about how to render the content.</p>"
                    }
                },
                "serverSideEncryptionConfiguration": {
                    "target": "com.amazonaws.wisdom#ServerSideEncryptionConfiguration",
                    "traits": {
                        "smithy.api#documentation": "<p>The KMS key used for encryption.</p>"
                    }
                },
                "description": {
                    "target": "com.amazonaws.wisdom#Description",
                    "traits": {
                        "smithy.api#documentation": "<p>The description of the knowledge base.</p>"
                    }
                },
                "tags": {
                    "target": "com.amazonaws.wisdom#Tags",
                    "traits": {
                        "smithy.api#documentation": "<p>The tags used to organize, track, or control access for this resource.</p>"
                    }
                }
            },
            "traits": {
                "smithy.api#documentation": "<p>Summary information about the knowledge base.</p>",
                "smithy.api#references": [
                    {
                        "resource": "com.amazonaws.wisdom#KnowledgeBase"
                    }
                ]
            }
        },
        "com.amazonaws.wisdom#KnowledgeBaseType": {
            "type": "string",
            "traits": {
                "smithy.api#enum": [
                    {
                        "value": "EXTERNAL",
                        "name": "EXTERNAL"
                    },
                    {
                        "value": "CUSTOM",
                        "name": "CUSTOM"
                    }
                ]
            }
        },
        "com.amazonaws.wisdom#ListAssistantAssociations": {
            "type": "operation",
            "input": {
                "target": "com.amazonaws.wisdom#ListAssistantAssociationsRequest"
            },
            "output": {
                "target": "com.amazonaws.wisdom#ListAssistantAssociationsResponse"
            },
            "errors": [
                {
                    "target": "com.amazonaws.wisdom#AccessDeniedException"
                },
                {
                    "target": "com.amazonaws.wisdom#ResourceNotFoundException"
                },
                {
                    "target": "com.amazonaws.wisdom#ValidationException"
                }
            ],
            "traits": {
                "smithy.api#documentation": "<p>Lists information about assistant associations.</p>",
                "smithy.api#http": {
                    "uri": "/assistants/{assistantId}/associations",
                    "method": "GET"
                },
                "smithy.api#paginated": {
                    "inputToken": "nextToken",
                    "outputToken": "nextToken",
                    "pageSize": "maxResults",
                    "items": "assistantAssociationSummaries"
                },
                "smithy.api#readonly": {}
            }
        },
        "com.amazonaws.wisdom#ListAssistantAssociationsRequest": {
            "type": "structure",
            "members": {
                "nextToken": {
                    "target": "com.amazonaws.wisdom#NextToken",
                    "traits": {
                        "smithy.api#documentation": "<p>The token for the next set of results. Use the value returned in the previous \nresponse in the next request to retrieve the next set of results.</p>",
                        "smithy.api#httpQuery": "nextToken"
                    }
                },
                "maxResults": {
                    "target": "com.amazonaws.wisdom#MaxResults",
                    "traits": {
                        "smithy.api#documentation": "<p>The maximum number of results to return per page.</p>",
                        "smithy.api#httpQuery": "maxResults"
                    }
                },
                "assistantId": {
                    "target": "com.amazonaws.wisdom#UuidOrArn",
                    "traits": {
                        "smithy.api#documentation": "<p>The identifier of the Wisdom assistant. Can be either the ID or the ARN. URLs cannot contain the ARN.</p>",
                        "smithy.api#httpLabel": {},
                        "smithy.api#required": {}
                    }
                }
            }
        },
        "com.amazonaws.wisdom#ListAssistantAssociationsResponse": {
            "type": "structure",
            "members": {
                "assistantAssociationSummaries": {
                    "target": "com.amazonaws.wisdom#AssistantAssociationSummaryList",
                    "traits": {
                        "smithy.api#documentation": "<p>Summary information about assistant associations.</p>",
                        "smithy.api#required": {}
                    }
                },
                "nextToken": {
                    "target": "com.amazonaws.wisdom#NextToken",
                    "traits": {
                        "smithy.api#documentation": "<p>If there are additional results, this is the token for the next set of results.</p>"
                    }
                }
            }
        },
        "com.amazonaws.wisdom#ListAssistants": {
            "type": "operation",
            "input": {
                "target": "com.amazonaws.wisdom#ListAssistantsRequest"
            },
            "output": {
                "target": "com.amazonaws.wisdom#ListAssistantsResponse"
            },
            "errors": [
                {
                    "target": "com.amazonaws.wisdom#AccessDeniedException"
                },
                {
                    "target": "com.amazonaws.wisdom#ValidationException"
                }
            ],
            "traits": {
                "smithy.api#documentation": "<p>Lists information about assistants.</p>",
                "smithy.api#http": {
                    "uri": "/assistants",
                    "method": "GET"
                },
                "smithy.api#paginated": {
                    "inputToken": "nextToken",
                    "outputToken": "nextToken",
                    "pageSize": "maxResults",
                    "items": "assistantSummaries"
                },
                "smithy.api#readonly": {}
            }
        },
        "com.amazonaws.wisdom#ListAssistantsRequest": {
            "type": "structure",
            "members": {
                "nextToken": {
                    "target": "com.amazonaws.wisdom#NextToken",
                    "traits": {
                        "smithy.api#documentation": "<p>The token for the next set of results. Use the value returned in the previous \nresponse in the next request to retrieve the next set of results.</p>",
                        "smithy.api#httpQuery": "nextToken"
                    }
                },
                "maxResults": {
                    "target": "com.amazonaws.wisdom#MaxResults",
                    "traits": {
                        "smithy.api#documentation": "<p>The maximum number of results to return per page.</p>",
                        "smithy.api#httpQuery": "maxResults"
                    }
                }
            }
        },
        "com.amazonaws.wisdom#ListAssistantsResponse": {
            "type": "structure",
            "members": {
                "assistantSummaries": {
                    "target": "com.amazonaws.wisdom#AssistantList",
                    "traits": {
                        "smithy.api#documentation": "<p>Information about the assistants.</p>",
                        "smithy.api#required": {}
                    }
                },
                "nextToken": {
                    "target": "com.amazonaws.wisdom#NextToken",
                    "traits": {
                        "smithy.api#documentation": "<p>If there are additional results, this is the token for the next set of results.</p>"
                    }
                }
            }
        },
        "com.amazonaws.wisdom#ListContents": {
            "type": "operation",
            "input": {
                "target": "com.amazonaws.wisdom#ListContentsRequest"
            },
            "output": {
                "target": "com.amazonaws.wisdom#ListContentsResponse"
            },
            "errors": [
                {
                    "target": "com.amazonaws.wisdom#AccessDeniedException"
                },
                {
                    "target": "com.amazonaws.wisdom#ResourceNotFoundException"
                },
                {
                    "target": "com.amazonaws.wisdom#ValidationException"
                }
            ],
            "traits": {
                "smithy.api#documentation": "<p>Lists the content.</p>",
                "smithy.api#http": {
                    "uri": "/knowledgeBases/{knowledgeBaseId}/contents",
                    "method": "GET"
                },
                "smithy.api#paginated": {
                    "inputToken": "nextToken",
                    "outputToken": "nextToken",
                    "pageSize": "maxResults",
                    "items": "contentSummaries"
                },
                "smithy.api#readonly": {}
            }
        },
        "com.amazonaws.wisdom#ListContentsRequest": {
            "type": "structure",
            "members": {
                "nextToken": {
                    "target": "com.amazonaws.wisdom#NextToken",
                    "traits": {
                        "smithy.api#documentation": "<p>The token for the next set of results. Use the value returned in the previous \nresponse in the next request to retrieve the next set of results.</p>",
                        "smithy.api#httpQuery": "nextToken"
                    }
                },
                "maxResults": {
                    "target": "com.amazonaws.wisdom#MaxResults",
                    "traits": {
                        "smithy.api#documentation": "<p>The maximum number of results to return per page.</p>",
                        "smithy.api#httpQuery": "maxResults"
                    }
                },
                "knowledgeBaseId": {
                    "target": "com.amazonaws.wisdom#UuidOrArn",
                    "traits": {
                        "smithy.api#documentation": "<p>The identifier of the knowledge base. Can be either the ID or the ARN. URLs cannot contain the ARN.</p>",
                        "smithy.api#httpLabel": {},
                        "smithy.api#required": {}
                    }
                }
            }
        },
        "com.amazonaws.wisdom#ListContentsResponse": {
            "type": "structure",
            "members": {
                "contentSummaries": {
                    "target": "com.amazonaws.wisdom#ContentSummaryList",
                    "traits": {
                        "smithy.api#documentation": "<p>Information about the content.</p>",
                        "smithy.api#required": {}
                    }
                },
                "nextToken": {
                    "target": "com.amazonaws.wisdom#NextToken",
                    "traits": {
                        "smithy.api#documentation": "<p>If there are additional results, this is the token for the next set of results.</p>"
                    }
                }
            }
        },
        "com.amazonaws.wisdom#ListKnowledgeBases": {
            "type": "operation",
            "input": {
                "target": "com.amazonaws.wisdom#ListKnowledgeBasesRequest"
            },
            "output": {
                "target": "com.amazonaws.wisdom#ListKnowledgeBasesResponse"
            },
            "errors": [
                {
                    "target": "com.amazonaws.wisdom#AccessDeniedException"
                },
                {
                    "target": "com.amazonaws.wisdom#ValidationException"
                }
            ],
            "traits": {
                "smithy.api#documentation": "<p>Lists the knowledge bases.</p>",
                "smithy.api#http": {
                    "uri": "/knowledgeBases",
                    "method": "GET"
                },
                "smithy.api#paginated": {
                    "inputToken": "nextToken",
                    "outputToken": "nextToken",
                    "pageSize": "maxResults",
                    "items": "knowledgeBaseSummaries"
                },
                "smithy.api#readonly": {}
            }
        },
        "com.amazonaws.wisdom#ListKnowledgeBasesRequest": {
            "type": "structure",
            "members": {
                "nextToken": {
                    "target": "com.amazonaws.wisdom#NonEmptyString",
                    "traits": {
                        "smithy.api#documentation": "<p>The token for the next set of results. Use the value returned in the previous \nresponse in the next request to retrieve the next set of results.</p>",
                        "smithy.api#httpQuery": "nextToken"
                    }
                },
                "maxResults": {
                    "target": "com.amazonaws.wisdom#MaxResults",
                    "traits": {
                        "smithy.api#documentation": "<p>The maximum number of results to return per page.</p>",
                        "smithy.api#httpQuery": "maxResults"
                    }
                }
            }
        },
        "com.amazonaws.wisdom#ListKnowledgeBasesResponse": {
            "type": "structure",
            "members": {
                "knowledgeBaseSummaries": {
                    "target": "com.amazonaws.wisdom#KnowledgeBaseList",
                    "traits": {
                        "smithy.api#documentation": "<p>Information about the knowledge bases.</p>",
                        "smithy.api#required": {}
                    }
                },
                "nextToken": {
                    "target": "com.amazonaws.wisdom#NonEmptyString",
                    "traits": {
                        "smithy.api#documentation": "<p>If there are additional results, this is the token for the next set of results.</p>"
                    }
                }
            }
        },
        "com.amazonaws.wisdom#ListTagsForResource": {
            "type": "operation",
            "input": {
                "target": "com.amazonaws.wisdom#ListTagsForResourceRequest"
            },
            "output": {
                "target": "com.amazonaws.wisdom#ListTagsForResourceResponse"
            },
            "errors": [
                {
                    "target": "com.amazonaws.wisdom#ResourceNotFoundException"
                }
            ],
            "traits": {
                "smithy.api#documentation": "<p>Lists the tags for the specified resource.</p>",
                "smithy.api#http": {
                    "uri": "/tags/{resourceArn}",
                    "method": "GET"
                },
                "smithy.api#readonly": {}
            }
        },
        "com.amazonaws.wisdom#ListTagsForResourceRequest": {
            "type": "structure",
            "members": {
                "resourceArn": {
                    "target": "com.amazonaws.wisdom#Arn",
                    "traits": {
                        "smithy.api#documentation": "<p>The Amazon Resource Name (ARN) of the resource.</p>",
                        "smithy.api#httpLabel": {},
                        "smithy.api#required": {}
                    }
                }
            }
        },
        "com.amazonaws.wisdom#ListTagsForResourceResponse": {
            "type": "structure",
            "members": {
                "tags": {
                    "target": "com.amazonaws.wisdom#Tags",
                    "traits": {
                        "smithy.api#documentation": "<p>The tags used to organize, track, or control access for this resource.</p>"
                    }
                }
            }
        },
        "com.amazonaws.wisdom#MaxResults": {
            "type": "integer",
            "traits": {
                "smithy.api#range": {
                    "min": 1,
                    "max": 100
                }
            }
        },
        "com.amazonaws.wisdom#Name": {
            "type": "string",
            "traits": {
                "smithy.api#length": {
                    "min": 1,
                    "max": 255
                },
                "smithy.api#pattern": "^[a-zA-Z0-9\\s_.,-]+"
            }
        },
        "com.amazonaws.wisdom#NextToken": {
            "type": "string",
            "traits": {
                "smithy.api#length": {
                    "min": 1,
                    "max": 2048
                }
            }
        },
        "com.amazonaws.wisdom#NonEmptyString": {
            "type": "string",
            "traits": {
                "smithy.api#length": {
                    "min": 1,
                    "max": 4096
                }
            }
        },
        "com.amazonaws.wisdom#NotifyRecommendationsReceived": {
            "type": "operation",
            "input": {
                "target": "com.amazonaws.wisdom#NotifyRecommendationsReceivedRequest"
            },
            "output": {
                "target": "com.amazonaws.wisdom#NotifyRecommendationsReceivedResponse"
            },
            "errors": [
                {
                    "target": "com.amazonaws.wisdom#AccessDeniedException"
                },
                {
                    "target": "com.amazonaws.wisdom#ResourceNotFoundException"
                },
                {
                    "target": "com.amazonaws.wisdom#ValidationException"
                }
            ],
            "traits": {
                "smithy.api#documentation": "<p>Removes the specified recommendations from the specified assistant's queue of newly\n      available recommendations. You can use this API in conjunction with <a href=\"https://docs.aws.amazon.com/wisdom/latest/APIReference/API_GetRecommendations.html\">GetRecommendations</a> and a <code>waitTimeSeconds</code> input for long-polling\n      behavior and avoiding duplicate recommendations.</p>",
                "smithy.api#http": {
                    "uri": "/assistants/{assistantId}/sessions/{sessionId}/recommendations/notify",
                    "method": "POST"
                },
                "smithy.api#idempotent": {}
            }
        },
        "com.amazonaws.wisdom#NotifyRecommendationsReceivedError": {
            "type": "structure",
            "members": {
                "recommendationId": {
                    "target": "smithy.api#String",
                    "traits": {
                        "smithy.api#documentation": "<p>The identifier of the recommendation that is in error.</p>"
                    }
                },
                "message": {
                    "target": "com.amazonaws.wisdom#NotifyRecommendationsReceivedErrorMessage",
                    "traits": {
                        "smithy.api#documentation": "<p>A recommendation is causing an error.</p>"
                    }
                }
            },
            "traits": {
                "smithy.api#documentation": "<p>An error occurred when creating a recommendation.</p>"
            }
        },
        "com.amazonaws.wisdom#NotifyRecommendationsReceivedErrorList": {
            "type": "list",
            "member": {
                "target": "com.amazonaws.wisdom#NotifyRecommendationsReceivedError"
            }
        },
        "com.amazonaws.wisdom#NotifyRecommendationsReceivedErrorMessage": {
            "type": "string"
        },
        "com.amazonaws.wisdom#NotifyRecommendationsReceivedRequest": {
            "type": "structure",
            "members": {
                "assistantId": {
                    "target": "com.amazonaws.wisdom#UuidOrArn",
                    "traits": {
                        "smithy.api#documentation": "<p>The identifier of the Wisdom assistant. Can be either the ID or the ARN. URLs cannot contain the ARN.</p>",
                        "smithy.api#httpLabel": {},
                        "smithy.api#required": {}
                    }
                },
                "sessionId": {
                    "target": "com.amazonaws.wisdom#UuidOrArn",
                    "traits": {
                        "smithy.api#documentation": "<p>The identifier of the session. Can be either the ID or the ARN. URLs cannot contain the ARN.</p>",
                        "smithy.api#httpLabel": {},
                        "smithy.api#required": {}
                    }
                },
                "recommendationIds": {
                    "target": "com.amazonaws.wisdom#RecommendationIdList",
                    "traits": {
                        "smithy.api#documentation": "<p>The identifiers of the recommendations.</p>",
                        "smithy.api#required": {}
                    }
                }
            }
        },
        "com.amazonaws.wisdom#NotifyRecommendationsReceivedResponse": {
            "type": "structure",
            "members": {
                "recommendationIds": {
                    "target": "com.amazonaws.wisdom#RecommendationIdList",
                    "traits": {
                        "smithy.api#documentation": "<p>The identifiers of the recommendations.</p>"
                    }
                },
                "errors": {
                    "target": "com.amazonaws.wisdom#NotifyRecommendationsReceivedErrorList",
                    "traits": {
                        "smithy.api#documentation": "<p>The identifiers of recommendations that are causing errors.</p>"
                    }
                }
            }
        },
        "com.amazonaws.wisdom#ObjectFieldsList": {
            "type": "list",
            "member": {
                "target": "com.amazonaws.wisdom#NonEmptyString"
            },
            "traits": {
                "smithy.api#length": {
                    "min": 1,
                    "max": 100
                }
            }
        },
        "com.amazonaws.wisdom#PreconditionFailedException": {
            "type": "structure",
            "members": {
                "message": {
                    "target": "smithy.api#String"
                }
            },
            "traits": {
                "smithy.api#documentation": "<p>The provided <code>revisionId</code> does not match, indicating the content has been\n      modified since it was last read.</p>",
                "smithy.api#error": "client",
                "smithy.api#httpError": 412
            }
        },
        "com.amazonaws.wisdom#QueryAssistant": {
            "type": "operation",
            "input": {
                "target": "com.amazonaws.wisdom#QueryAssistantRequest"
            },
            "output": {
                "target": "com.amazonaws.wisdom#QueryAssistantResponse"
            },
            "errors": [
                {
                    "target": "com.amazonaws.wisdom#AccessDeniedException"
                },
                {
                    "target": "com.amazonaws.wisdom#ResourceNotFoundException"
                },
                {
                    "target": "com.amazonaws.wisdom#ValidationException"
                }
            ],
            "traits": {
                "smithy.api#documentation": "<p>Performs a manual search against the specified assistant. To retrieve recommendations for\n      an assistant, use <a href=\"https://docs.aws.amazon.com/wisdom/latest/APIReference/API_GetRecommendations.html\">GetRecommendations</a>.\n    </p>",
                "smithy.api#http": {
                    "uri": "/assistants/{assistantId}/query",
                    "method": "POST"
                },
                "smithy.api#paginated": {
                    "inputToken": "nextToken",
                    "outputToken": "nextToken",
                    "pageSize": "maxResults",
                    "items": "results"
                },
                "smithy.api#readonly": {},
                "smithy.api#suppress": [
                    "HttpMethodSemantics"
                ]
            }
        },
        "com.amazonaws.wisdom#QueryAssistantRequest": {
            "type": "structure",
            "members": {
                "assistantId": {
                    "target": "com.amazonaws.wisdom#UuidOrArn",
                    "traits": {
                        "smithy.api#documentation": "<p>The identifier of the Wisdom assistant. Can be either the ID or the ARN. URLs cannot contain the ARN.</p>",
                        "smithy.api#httpLabel": {},
                        "smithy.api#required": {}
                    }
                },
                "queryText": {
                    "target": "com.amazonaws.wisdom#QueryText",
                    "traits": {
                        "smithy.api#documentation": "<p>The text to search for.</p>",
                        "smithy.api#required": {}
                    }
                },
                "nextToken": {
                    "target": "com.amazonaws.wisdom#NextToken",
                    "traits": {
                        "smithy.api#documentation": "<p>The token for the next set of results. Use the value returned in the previous \nresponse in the next request to retrieve the next set of results.</p>"
                    }
                },
                "maxResults": {
                    "target": "com.amazonaws.wisdom#MaxResults",
                    "traits": {
                        "smithy.api#documentation": "<p>The maximum number of results to return per page.</p>"
                    }
                }
            }
        },
        "com.amazonaws.wisdom#QueryAssistantResponse": {
            "type": "structure",
            "members": {
                "results": {
                    "target": "com.amazonaws.wisdom#QueryResultsList",
                    "traits": {
                        "smithy.api#documentation": "<p>The results of the query.</p>",
                        "smithy.api#required": {}
                    }
                },
                "nextToken": {
                    "target": "com.amazonaws.wisdom#NextToken",
                    "traits": {
                        "smithy.api#documentation": "<p>If there are additional results, this is the token for the next set of results.</p>"
                    }
                }
            }
        },
        "com.amazonaws.wisdom#QueryRecommendationTriggerData": {
            "type": "structure",
            "members": {
                "text": {
                    "target": "com.amazonaws.wisdom#QueryText",
                    "traits": {
                        "smithy.api#documentation": "<p>The text associated with the recommendation trigger.</p>"
                    }
                }
            },
            "traits": {
                "smithy.api#documentation": "<p>Data associated with the QUERY RecommendationTriggerType.</p>"
            }
        },
        "com.amazonaws.wisdom#QueryResultsList": {
            "type": "list",
            "member": {
                "target": "com.amazonaws.wisdom#ResultData"
            }
        },
        "com.amazonaws.wisdom#QueryText": {
            "type": "string",
            "traits": {
                "smithy.api#sensitive": {}
            }
        },
        "com.amazonaws.wisdom#RecommendationData": {
            "type": "structure",
            "members": {
                "recommendationId": {
                    "target": "smithy.api#String",
                    "traits": {
                        "smithy.api#documentation": "<p>The identifier of the recommendation.</p>",
                        "smithy.api#required": {}
                    }
                },
                "document": {
                    "target": "com.amazonaws.wisdom#Document",
                    "traits": {
                        "smithy.api#documentation": "<p>The recommended document.</p>",
                        "smithy.api#required": {}
                    }
                },
                "relevanceScore": {
                    "target": "com.amazonaws.wisdom#RelevanceScore",
                    "traits": {
                        "smithy.api#default": 0,
                        "smithy.api#documentation": "<p>The relevance score of the recommendation.</p>"
                    }
                },
                "relevanceLevel": {
                    "target": "com.amazonaws.wisdom#RelevanceLevel",
                    "traits": {
                        "smithy.api#documentation": "<p>The relevance level of the recommendation.</p>"
                    }
                },
                "type": {
                    "target": "com.amazonaws.wisdom#RecommendationType",
                    "traits": {
                        "smithy.api#documentation": "<p>The type of recommendation.</p>"
                    }
                }
            },
            "traits": {
                "smithy.api#documentation": "<p>Information about the recommendation.</p>"
            }
        },
        "com.amazonaws.wisdom#RecommendationIdList": {
            "type": "list",
            "member": {
                "target": "smithy.api#String"
            }
        },
        "com.amazonaws.wisdom#RecommendationList": {
            "type": "list",
            "member": {
                "target": "com.amazonaws.wisdom#RecommendationData"
            }
        },
        "com.amazonaws.wisdom#RecommendationSourceType": {
            "type": "string",
            "traits": {
                "smithy.api#enum": [
                    {
                        "value": "ISSUE_DETECTION",
                        "name": "ISSUE_DETECTION"
                    },
                    {
                        "value": "RULE_EVALUATION",
                        "name": "RULE_EVALUATION"
                    },
                    {
                        "value": "OTHER",
                        "name": "OTHER"
                    }
                ]
            }
        },
        "com.amazonaws.wisdom#RecommendationTrigger": {
            "type": "structure",
            "members": {
                "id": {
                    "target": "com.amazonaws.wisdom#Uuid",
                    "traits": {
                        "smithy.api#documentation": "<p>The identifier of the recommendation trigger.</p>",
                        "smithy.api#required": {}
                    }
                },
                "type": {
                    "target": "com.amazonaws.wisdom#RecommendationTriggerType",
                    "traits": {
                        "smithy.api#documentation": "<p>The type of recommendation trigger.</p>",
                        "smithy.api#required": {}
                    }
                },
                "source": {
                    "target": "com.amazonaws.wisdom#RecommendationSourceType",
                    "traits": {
                        "smithy.api#documentation": "<p>The source of the recommendation trigger.</p>\n         <ul>\n            <li>\n               <p>ISSUE_DETECTION: The corresponding recommendations were triggered by a Contact Lens\n          issue.</p>\n            </li>\n            <li>\n               <p>RULE_EVALUATION: The corresponding recommendations were triggered by a Contact Lens\n          rule.</p>\n            </li>\n         </ul>",
                        "smithy.api#required": {}
                    }
                },
                "data": {
                    "target": "com.amazonaws.wisdom#RecommendationTriggerData",
                    "traits": {
                        "smithy.api#documentation": "<p>A union type containing information related to the trigger.</p>",
                        "smithy.api#required": {}
                    }
                },
                "recommendationIds": {
                    "target": "com.amazonaws.wisdom#RecommendationIdList",
                    "traits": {
                        "smithy.api#documentation": "<p>The identifiers of the recommendations.</p>",
                        "smithy.api#required": {}
                    }
                }
            },
            "traits": {
                "smithy.api#documentation": "<p>A recommendation trigger provides context on the event that produced the referenced\n      recommendations. Recommendations are only referenced in <code>recommendationIds</code> by a\n      single RecommendationTrigger.</p>"
            }
        },
        "com.amazonaws.wisdom#RecommendationTriggerData": {
            "type": "union",
            "members": {
                "query": {
                    "target": "com.amazonaws.wisdom#QueryRecommendationTriggerData",
                    "traits": {
                        "smithy.api#documentation": "<p>Data associated with the QUERY RecommendationTriggerType.</p>"
                    }
                }
            },
            "traits": {
                "smithy.api#documentation": "<p>A union type containing information related to the trigger.</p>"
            }
        },
        "com.amazonaws.wisdom#RecommendationTriggerList": {
            "type": "list",
            "member": {
                "target": "com.amazonaws.wisdom#RecommendationTrigger"
            }
        },
        "com.amazonaws.wisdom#RecommendationTriggerType": {
            "type": "string",
            "traits": {
                "smithy.api#enum": [
                    {
                        "value": "QUERY",
                        "name": "QUERY"
                    }
                ]
            }
        },
        "com.amazonaws.wisdom#RecommendationType": {
            "type": "string",
            "traits": {
                "smithy.api#enum": [
                    {
                        "value": "KNOWLEDGE_CONTENT",
                        "name": "KNOWLEDGE_CONTENT"
                    }
                ]
            }
        },
        "com.amazonaws.wisdom#RelevanceLevel": {
            "type": "string",
            "traits": {
                "smithy.api#enum": [
                    {
                        "value": "HIGH",
                        "name": "HIGH"
                    },
                    {
                        "value": "MEDIUM",
                        "name": "MEDIUM"
                    },
                    {
                        "value": "LOW",
                        "name": "LOW"
                    }
                ]
            }
        },
        "com.amazonaws.wisdom#RelevanceScore": {
            "type": "double",
            "traits": {
                "smithy.api#default": 0,
                "smithy.api#range": {
                    "min": 0.0
                }
            }
        },
        "com.amazonaws.wisdom#RemoveKnowledgeBaseTemplateUri": {
            "type": "operation",
            "input": {
                "target": "com.amazonaws.wisdom#RemoveKnowledgeBaseTemplateUriRequest"
            },
            "output": {
                "target": "com.amazonaws.wisdom#RemoveKnowledgeBaseTemplateUriResponse"
            },
            "errors": [
                {
                    "target": "com.amazonaws.wisdom#AccessDeniedException"
                },
                {
                    "target": "com.amazonaws.wisdom#ResourceNotFoundException"
                },
                {
                    "target": "com.amazonaws.wisdom#ValidationException"
                }
            ],
            "traits": {
                "smithy.api#documentation": "<p>Removes a URI template from a knowledge base.</p>",
                "smithy.api#http": {
                    "uri": "/knowledgeBases/{knowledgeBaseId}/templateUri",
                    "method": "DELETE",
                    "code": 204
                }
            }
        },
        "com.amazonaws.wisdom#RemoveKnowledgeBaseTemplateUriRequest": {
            "type": "structure",
            "members": {
                "knowledgeBaseId": {
                    "target": "com.amazonaws.wisdom#UuidOrArn",
                    "traits": {
                        "smithy.api#documentation": "<p>The identifier of the knowledge base. Can be either the ID or the ARN. URLs cannot contain the ARN.</p>",
                        "smithy.api#httpLabel": {},
                        "smithy.api#required": {}
                    }
                }
            }
        },
        "com.amazonaws.wisdom#RemoveKnowledgeBaseTemplateUriResponse": {
            "type": "structure",
            "members": {}
        },
        "com.amazonaws.wisdom#RenderingConfiguration": {
            "type": "structure",
            "members": {
                "templateUri": {
                    "target": "com.amazonaws.wisdom#Uri",
                    "traits": {
                        "smithy.api#documentation": "<p>A URI template containing exactly one variable in <code>${variableName} </code>format.\n      This can only be set for <code>EXTERNAL</code> knowledge bases. For Salesforce, ServiceNow,\n      and Zendesk, the variable must be one of the following:</p>\n         <ul>\n            <li>\n               <p>Salesforce: <code>Id</code>, <code>ArticleNumber</code>, <code>VersionNumber</code>,\n            <code>Title</code>, <code>PublishStatus</code>, or <code>IsDeleted</code>\n               </p>\n            </li>\n            <li>\n               <p>ServiceNow: <code>number</code>, <code>short_description</code>,\n            <code>sys_mod_count</code>, <code>workflow_state</code>, or <code>active</code>\n               </p>\n            </li>\n            <li>\n               <p>Zendesk: <code>id</code>, <code>title</code>, <code>updated_at</code>, or\n            <code>draft</code>\n               </p>\n            </li>\n         </ul>\n         <p>The variable is replaced with the actual value for a piece of content when calling <a href=\"https://docs.aws.amazon.com/wisdom/latest/APIReference/API_GetContent.html\">GetContent</a>. </p>"
                    }
                }
            },
            "traits": {
                "smithy.api#documentation": "<p>Information about how to render the content.</p>"
            }
        },
        "com.amazonaws.wisdom#ResourceNotFoundException": {
            "type": "structure",
            "members": {
                "message": {
                    "target": "smithy.api#String"
                },
                "resourceName": {
                    "target": "smithy.api#String",
                    "traits": {
                        "smithy.api#documentation": "<p>The specified resource name.</p>"
                    }
                }
            },
            "traits": {
                "smithy.api#documentation": "<p>The specified resource does not exist.</p>",
                "smithy.api#error": "client",
                "smithy.api#httpError": 404
            }
        },
        "com.amazonaws.wisdom#ResultData": {
            "type": "structure",
            "members": {
                "resultId": {
                    "target": "com.amazonaws.wisdom#Uuid",
                    "traits": {
                        "smithy.api#documentation": "<p>The identifier of the result data.</p>",
                        "smithy.api#required": {}
                    }
                },
                "document": {
                    "target": "com.amazonaws.wisdom#Document",
                    "traits": {
                        "smithy.api#documentation": "<p>The document.</p>",
                        "smithy.api#required": {}
                    }
                },
                "relevanceScore": {
                    "target": "com.amazonaws.wisdom#RelevanceScore",
                    "traits": {
                        "smithy.api#default": 0,
                        "smithy.api#documentation": "<p>The relevance score of the results.</p>"
                    }
                }
            },
            "traits": {
                "smithy.api#documentation": "<p>Information about the result.</p>"
            }
        },
        "com.amazonaws.wisdom#SearchContent": {
            "type": "operation",
            "input": {
                "target": "com.amazonaws.wisdom#SearchContentRequest"
            },
            "output": {
                "target": "com.amazonaws.wisdom#SearchContentResponse"
            },
            "errors": [
                {
                    "target": "com.amazonaws.wisdom#AccessDeniedException"
                },
                {
                    "target": "com.amazonaws.wisdom#ResourceNotFoundException"
                },
                {
                    "target": "com.amazonaws.wisdom#ValidationException"
                }
            ],
            "traits": {
                "smithy.api#documentation": "<p>Searches for content in a specified knowledge base. Can be used to get a specific content\n      resource by its name.</p>",
                "smithy.api#http": {
                    "uri": "/knowledgeBases/{knowledgeBaseId}/search",
                    "method": "POST"
                },
                "smithy.api#paginated": {
                    "inputToken": "nextToken",
                    "outputToken": "nextToken",
                    "pageSize": "maxResults",
                    "items": "contentSummaries"
                },
                "smithy.api#readonly": {}
            }
        },
        "com.amazonaws.wisdom#SearchContentRequest": {
            "type": "structure",
            "members": {
                "nextToken": {
                    "target": "com.amazonaws.wisdom#NextToken",
                    "traits": {
                        "smithy.api#documentation": "<p>The token for the next set of results. Use the value returned in the previous \nresponse in the next request to retrieve the next set of results.</p>",
                        "smithy.api#httpQuery": "nextToken"
                    }
                },
                "maxResults": {
                    "target": "com.amazonaws.wisdom#MaxResults",
                    "traits": {
                        "smithy.api#documentation": "<p>The maximum number of results to return per page.</p>",
                        "smithy.api#httpQuery": "maxResults"
                    }
                },
                "knowledgeBaseId": {
                    "target": "com.amazonaws.wisdom#UuidOrArn",
                    "traits": {
                        "smithy.api#documentation": "<p>The identifier of the knowledge base. Can be either the ID or the ARN. URLs cannot contain the ARN.</p>",
                        "smithy.api#httpLabel": {},
                        "smithy.api#required": {}
                    }
                },
                "searchExpression": {
                    "target": "com.amazonaws.wisdom#SearchExpression",
                    "traits": {
                        "smithy.api#documentation": "<p>The search expression to filter results.</p>",
                        "smithy.api#required": {}
                    }
                }
            }
        },
        "com.amazonaws.wisdom#SearchContentResponse": {
            "type": "structure",
            "members": {
                "contentSummaries": {
                    "target": "com.amazonaws.wisdom#ContentSummaryList",
                    "traits": {
                        "smithy.api#documentation": "<p>Summary information about the content.</p>",
                        "smithy.api#required": {}
                    }
                },
                "nextToken": {
                    "target": "com.amazonaws.wisdom#NextToken",
                    "traits": {
                        "smithy.api#documentation": "<p>If there are additional results, this is the token for the next set of results.</p>"
                    }
                }
            }
        },
        "com.amazonaws.wisdom#SearchExpression": {
            "type": "structure",
            "members": {
                "filters": {
                    "target": "com.amazonaws.wisdom#FilterList",
                    "traits": {
                        "smithy.api#documentation": "<p>The search expression filters.</p>",
                        "smithy.api#required": {}
                    }
                }
            },
            "traits": {
                "smithy.api#documentation": "<p>The search expression.</p>"
            }
        },
        "com.amazonaws.wisdom#SearchSessions": {
            "type": "operation",
            "input": {
                "target": "com.amazonaws.wisdom#SearchSessionsRequest"
            },
            "output": {
                "target": "com.amazonaws.wisdom#SearchSessionsResponse"
            },
            "errors": [
                {
                    "target": "com.amazonaws.wisdom#AccessDeniedException"
                },
                {
                    "target": "com.amazonaws.wisdom#ResourceNotFoundException"
                },
                {
                    "target": "com.amazonaws.wisdom#ValidationException"
                }
            ],
            "traits": {
                "smithy.api#documentation": "<p>Searches for sessions.</p>",
                "smithy.api#http": {
                    "uri": "/assistants/{assistantId}/searchSessions",
                    "method": "POST"
                },
                "smithy.api#paginated": {
                    "inputToken": "nextToken",
                    "outputToken": "nextToken",
                    "pageSize": "maxResults",
                    "items": "sessionSummaries"
                },
                "smithy.api#readonly": {}
            }
        },
        "com.amazonaws.wisdom#SearchSessionsRequest": {
            "type": "structure",
            "members": {
                "nextToken": {
                    "target": "com.amazonaws.wisdom#NextToken",
                    "traits": {
                        "smithy.api#documentation": "<p>The token for the next set of results. Use the value returned in the previous \nresponse in the next request to retrieve the next set of results.</p>",
                        "smithy.api#httpQuery": "nextToken"
                    }
                },
                "maxResults": {
                    "target": "com.amazonaws.wisdom#MaxResults",
                    "traits": {
                        "smithy.api#documentation": "<p>The maximum number of results to return per page.</p>",
                        "smithy.api#httpQuery": "maxResults"
                    }
                },
                "assistantId": {
                    "target": "com.amazonaws.wisdom#UuidOrArn",
                    "traits": {
                        "smithy.api#documentation": "<p>The identifier of the Wisdom assistant. Can be either the ID or the ARN. URLs cannot contain the ARN.</p>",
                        "smithy.api#httpLabel": {},
                        "smithy.api#required": {}
                    }
                },
                "searchExpression": {
                    "target": "com.amazonaws.wisdom#SearchExpression",
                    "traits": {
                        "smithy.api#documentation": "<p>The search expression to filter results.</p>",
                        "smithy.api#required": {}
                    }
                }
            }
        },
        "com.amazonaws.wisdom#SearchSessionsResponse": {
            "type": "structure",
            "members": {
                "sessionSummaries": {
                    "target": "com.amazonaws.wisdom#SessionSummaries",
                    "traits": {
                        "smithy.api#documentation": "<p>Summary information about the sessions.</p>",
                        "smithy.api#required": {}
                    }
                },
                "nextToken": {
                    "target": "com.amazonaws.wisdom#NextToken",
                    "traits": {
                        "smithy.api#documentation": "<p>If there are additional results, this is the token for the next set of results.</p>"
                    }
                }
            }
        },
        "com.amazonaws.wisdom#SensitiveString": {
            "type": "string",
            "traits": {
                "smithy.api#sensitive": {}
            }
        },
        "com.amazonaws.wisdom#ServerSideEncryptionConfiguration": {
            "type": "structure",
            "members": {
                "kmsKeyId": {
                    "target": "com.amazonaws.wisdom#NonEmptyString",
                    "traits": {
                        "smithy.api#documentation": "<p>The KMS key. For information about valid ID values, see <a href=\"https://docs.aws.amazon.com/kms/latest/developerguide/concepts.html#key-id\">Key identifiers\n        (KeyId)</a>.</p>"
                    }
                }
            },
            "traits": {
                "smithy.api#documentation": "<p>The KMS key used for encryption.</p>"
            }
        },
        "com.amazonaws.wisdom#ServiceQuotaExceededException": {
            "type": "structure",
            "members": {
                "message": {
                    "target": "smithy.api#String"
                }
            },
            "traits": {
                "smithy.api#documentation": "<p>You've exceeded your service quota. To perform the requested action, remove some of the\n      relevant resources, or use service quotas to request a service quota increase.</p>",
                "smithy.api#error": "client",
                "smithy.api#httpError": 402
            }
        },
        "com.amazonaws.wisdom#Session": {
            "type": "resource",
            "identifiers": {
                "assistantId": {
                    "target": "com.amazonaws.wisdom#UuidOrArn"
                },
                "sessionId": {
                    "target": "com.amazonaws.wisdom#UuidOrArn"
                }
            },
            "create": {
                "target": "com.amazonaws.wisdom#CreateSession"
            },
            "read": {
                "target": "com.amazonaws.wisdom#GetSession"
            },
            "traits": {
                "aws.api#arn": {
                    "template": "session/{assistantId}/{sessionId}"
                },
                "aws.iam#disableConditionKeyInference": {}
            }
        },
        "com.amazonaws.wisdom#SessionData": {
            "type": "structure",
            "members": {
                "sessionArn": {
                    "target": "com.amazonaws.wisdom#Arn",
                    "traits": {
                        "smithy.api#documentation": "<p>The Amazon Resource Name (ARN) of the session.</p>",
                        "smithy.api#required": {}
                    }
                },
                "sessionId": {
                    "target": "com.amazonaws.wisdom#Uuid",
                    "traits": {
                        "smithy.api#documentation": "<p>The identifier of the session.</p>",
                        "smithy.api#required": {}
                    }
                },
                "name": {
                    "target": "com.amazonaws.wisdom#Name",
                    "traits": {
                        "smithy.api#documentation": "<p>The name of the session.</p>",
                        "smithy.api#required": {}
                    }
                },
                "description": {
                    "target": "com.amazonaws.wisdom#Description",
                    "traits": {
                        "smithy.api#documentation": "<p>The description of the session.</p>"
                    }
                },
                "tags": {
                    "target": "com.amazonaws.wisdom#Tags",
                    "traits": {
                        "smithy.api#documentation": "<p>The tags used to organize, track, or control access for this resource.</p>"
                    }
                }
            },
            "traits": {
                "smithy.api#documentation": "<p>Information about the session.</p>"
            }
        },
        "com.amazonaws.wisdom#SessionSummaries": {
            "type": "list",
            "member": {
                "target": "com.amazonaws.wisdom#SessionSummary"
            }
        },
        "com.amazonaws.wisdom#SessionSummary": {
            "type": "structure",
            "members": {
                "sessionId": {
                    "target": "com.amazonaws.wisdom#Uuid",
                    "traits": {
                        "smithy.api#documentation": "<p>The identifier of the session.</p>",
                        "smithy.api#required": {}
                    }
                },
                "sessionArn": {
                    "target": "com.amazonaws.wisdom#Arn",
                    "traits": {
                        "smithy.api#documentation": "<p>The Amazon Resource Name (ARN) of the session.</p>",
                        "smithy.api#required": {}
                    }
                },
                "assistantId": {
                    "target": "com.amazonaws.wisdom#Uuid",
                    "traits": {
                        "smithy.api#documentation": "<p>The identifier of the Wisdom assistant.</p>",
                        "smithy.api#required": {}
                    }
                },
                "assistantArn": {
                    "target": "com.amazonaws.wisdom#Arn",
                    "traits": {
                        "smithy.api#documentation": "<p>The Amazon Resource Name (ARN) of the Wisdom assistant.</p>",
                        "smithy.api#required": {}
                    }
                }
            },
            "traits": {
                "smithy.api#documentation": "<p>Summary information about the session.</p>"
            }
        },
        "com.amazonaws.wisdom#SourceConfiguration": {
            "type": "union",
            "members": {
                "appIntegrations": {
                    "target": "com.amazonaws.wisdom#AppIntegrationsConfiguration",
                    "traits": {
                        "smithy.api#documentation": "<p>Configuration information for Amazon AppIntegrations to automatically ingest content.</p>"
                    }
                }
            },
            "traits": {
                "smithy.api#documentation": "<p>Configuration information about the external data source.</p>"
            }
        },
        "com.amazonaws.wisdom#StartContentUpload": {
            "type": "operation",
            "input": {
                "target": "com.amazonaws.wisdom#StartContentUploadRequest"
            },
            "output": {
                "target": "com.amazonaws.wisdom#StartContentUploadResponse"
            },
            "errors": [
                {
                    "target": "com.amazonaws.wisdom#AccessDeniedException"
                },
                {
                    "target": "com.amazonaws.wisdom#ResourceNotFoundException"
                },
                {
                    "target": "com.amazonaws.wisdom#ValidationException"
                }
            ],
            "traits": {
                "smithy.api#documentation": "<p>Get a URL to upload content to a knowledge base. To upload content, first make a PUT\n      request to the returned URL with your file, making sure to include the required headers. Then\n      use <a href=\"https://docs.aws.amazon.com/wisdom/latest/APIReference/API_CreateContent.html\">CreateContent</a> to finalize the content creation process or <a href=\"https://docs.aws.amazon.com/wisdom/latest/APIReference/API_UpdateContent.html\">UpdateContent</a> to modify an existing resource. You can only upload content to a\n      knowledge base of type CUSTOM.</p>",
                "smithy.api#http": {
                    "uri": "/knowledgeBases/{knowledgeBaseId}/upload",
                    "method": "POST"
                }
            }
        },
        "com.amazonaws.wisdom#StartContentUploadRequest": {
            "type": "structure",
            "members": {
                "knowledgeBaseId": {
                    "target": "com.amazonaws.wisdom#UuidOrArn",
                    "traits": {
                        "smithy.api#documentation": "<p>The identifier of the knowledge base. Can be either the ID or the ARN. URLs cannot contain the ARN.</p>",
                        "smithy.api#httpLabel": {},
                        "smithy.api#required": {}
                    }
                },
                "contentType": {
                    "target": "com.amazonaws.wisdom#ContentType",
                    "traits": {
                        "smithy.api#documentation": "<p>The type of content to upload.</p>",
                        "smithy.api#required": {}
                    }
                }
            }
        },
        "com.amazonaws.wisdom#StartContentUploadResponse": {
            "type": "structure",
            "members": {
                "uploadId": {
                    "target": "com.amazonaws.wisdom#UploadId",
                    "traits": {
                        "smithy.api#documentation": "<p>The identifier of the upload.</p>",
                        "smithy.api#required": {}
                    }
                },
                "url": {
                    "target": "com.amazonaws.wisdom#Url",
                    "traits": {
                        "smithy.api#documentation": "<p>The URL of the upload.</p>",
                        "smithy.api#required": {}
                    }
                },
                "urlExpiry": {
                    "target": "smithy.api#Timestamp",
                    "traits": {
                        "smithy.api#documentation": "<p>The expiration time of the URL as an epoch timestamp.</p>",
                        "smithy.api#required": {},
                        "smithy.api#timestampFormat": "epoch-seconds"
                    }
                },
                "headersToInclude": {
                    "target": "com.amazonaws.wisdom#Headers",
                    "traits": {
                        "smithy.api#documentation": "<p>The headers to include in the upload.</p>",
                        "smithy.api#required": {}
                    }
                }
            }
        },
        "com.amazonaws.wisdom#TagKey": {
            "type": "string",
            "traits": {
                "smithy.api#length": {
                    "min": 1,
                    "max": 128
                },
                "smithy.api#pattern": "^(?!aws:)[a-zA-Z+-=._:/]+$"
            }
        },
        "com.amazonaws.wisdom#TagKeyList": {
            "type": "list",
            "member": {
                "target": "com.amazonaws.wisdom#TagKey"
            },
            "traits": {
                "smithy.api#length": {
                    "min": 1,
                    "max": 50
                }
            }
        },
        "com.amazonaws.wisdom#TagResource": {
            "type": "operation",
            "input": {
                "target": "com.amazonaws.wisdom#TagResourceRequest"
            },
            "output": {
                "target": "com.amazonaws.wisdom#TagResourceResponse"
            },
            "errors": [
                {
                    "target": "com.amazonaws.wisdom#ResourceNotFoundException"
                },
                {
                    "target": "com.amazonaws.wisdom#TooManyTagsException"
                }
            ],
            "traits": {
                "smithy.api#documentation": "<p>Adds the specified tags to the specified resource.</p>",
                "smithy.api#http": {
                    "uri": "/tags/{resourceArn}",
                    "method": "POST"
                },
                "smithy.api#idempotent": {}
            }
        },
        "com.amazonaws.wisdom#TagResourceRequest": {
            "type": "structure",
            "members": {
                "resourceArn": {
                    "target": "com.amazonaws.wisdom#Arn",
                    "traits": {
                        "smithy.api#documentation": "<p>The Amazon Resource Name (ARN) of the resource.</p>",
                        "smithy.api#httpLabel": {},
                        "smithy.api#required": {}
                    }
                },
                "tags": {
                    "target": "com.amazonaws.wisdom#Tags",
                    "traits": {
                        "smithy.api#documentation": "<p>The tags used to organize, track, or control access for this resource.</p>",
                        "smithy.api#required": {}
                    }
                }
            }
        },
        "com.amazonaws.wisdom#TagResourceResponse": {
            "type": "structure",
            "members": {}
        },
        "com.amazonaws.wisdom#TagValue": {
            "type": "string",
            "traits": {
                "smithy.api#length": {
                    "min": 1,
                    "max": 256
                }
            }
        },
        "com.amazonaws.wisdom#Tags": {
            "type": "map",
            "key": {
                "target": "com.amazonaws.wisdom#TagKey"
            },
            "value": {
                "target": "com.amazonaws.wisdom#TagValue"
            }
        },
        "com.amazonaws.wisdom#TooManyTagsException": {
            "type": "structure",
            "members": {
                "message": {
                    "target": "smithy.api#String"
                },
                "resourceName": {
                    "target": "smithy.api#String",
                    "traits": {
                        "smithy.api#documentation": "<p>The specified resource name.</p>"
                    }
                }
            },
            "traits": {
                "smithy.api#documentation": "<p>Amazon Connect Wisdom throws this exception if you have too many tags in your tag set.</p>",
                "smithy.api#error": "client",
                "smithy.api#httpError": 400
            }
        },
        "com.amazonaws.wisdom#UntagResource": {
            "type": "operation",
            "input": {
                "target": "com.amazonaws.wisdom#UntagResourceRequest"
            },
            "output": {
                "target": "com.amazonaws.wisdom#UntagResourceResponse"
            },
            "errors": [
                {
                    "target": "com.amazonaws.wisdom#ResourceNotFoundException"
                }
            ],
            "traits": {
                "smithy.api#documentation": "<p>Removes the specified tags from the specified resource.</p>",
                "smithy.api#http": {
                    "uri": "/tags/{resourceArn}",
                    "method": "DELETE"
                },
                "smithy.api#idempotent": {}
            }
        },
        "com.amazonaws.wisdom#UntagResourceRequest": {
            "type": "structure",
            "members": {
                "resourceArn": {
                    "target": "com.amazonaws.wisdom#Arn",
                    "traits": {
                        "smithy.api#documentation": "<p>The Amazon Resource Name (ARN) of the resource.</p>",
                        "smithy.api#httpLabel": {},
                        "smithy.api#required": {}
                    }
                },
                "tagKeys": {
                    "target": "com.amazonaws.wisdom#TagKeyList",
                    "traits": {
                        "smithy.api#documentation": "<p>The tag keys.</p>",
                        "smithy.api#httpQuery": "tagKeys",
                        "smithy.api#required": {}
                    }
                }
            }
        },
        "com.amazonaws.wisdom#UntagResourceResponse": {
            "type": "structure",
            "members": {}
        },
        "com.amazonaws.wisdom#UpdateContent": {
            "type": "operation",
            "input": {
                "target": "com.amazonaws.wisdom#UpdateContentRequest"
            },
            "output": {
                "target": "com.amazonaws.wisdom#UpdateContentResponse"
            },
            "errors": [
                {
                    "target": "com.amazonaws.wisdom#AccessDeniedException"
                },
                {
                    "target": "com.amazonaws.wisdom#PreconditionFailedException"
                },
                {
                    "target": "com.amazonaws.wisdom#ResourceNotFoundException"
                },
                {
                    "target": "com.amazonaws.wisdom#ValidationException"
                }
            ],
            "traits": {
                "smithy.api#documentation": "<p>Updates information about the content.</p>",
                "smithy.api#http": {
                    "uri": "/knowledgeBases/{knowledgeBaseId}/contents/{contentId}",
                    "method": "POST"
                }
            }
        },
        "com.amazonaws.wisdom#UpdateContentRequest": {
            "type": "structure",
            "members": {
                "knowledgeBaseId": {
                    "target": "com.amazonaws.wisdom#UuidOrArn",
                    "traits": {
                        "smithy.api#documentation": "<p>The identifier of the knowledge base. Can be either the ID or the ARN</p>",
                        "smithy.api#httpLabel": {},
                        "smithy.api#required": {}
                    }
                },
                "contentId": {
                    "target": "com.amazonaws.wisdom#UuidOrArn",
                    "traits": {
                        "smithy.api#documentation": "<p>The identifier of the content. Can be either the ID or the ARN. URLs cannot contain the ARN.</p>",
                        "smithy.api#httpLabel": {},
                        "smithy.api#required": {}
                    }
                },
                "revisionId": {
                    "target": "com.amazonaws.wisdom#NonEmptyString",
                    "traits": {
                        "smithy.api#documentation": "<p>The <code>revisionId</code> of the content resource to update, taken from an earlier call\n      to <code>GetContent</code>, <code>GetContentSummary</code>, <code>SearchContent</code>, or\n        <code>ListContents</code>. If included, this argument acts as an optimistic lock to ensure\n      content was not modified since it was last read. If it has been modified, this API throws a\n        <code>PreconditionFailedException</code>.</p>"
                    }
                },
                "title": {
                    "target": "com.amazonaws.wisdom#ContentTitle",
                    "traits": {
                        "smithy.api#documentation": "<p>The title of the content.</p>"
                    }
                },
                "overrideLinkOutUri": {
                    "target": "com.amazonaws.wisdom#Uri",
                    "traits": {
                        "smithy.api#documentation": "<p>The URI for the article. If the knowledge base has a templateUri, setting this argument\n      overrides it for this piece of content. To remove an existing <code>overrideLinkOurUri</code>,\n      exclude this argument and set <code>removeOverrideLinkOutUri</code> to true.</p>"
                    }
                },
                "removeOverrideLinkOutUri": {
                    "target": "smithy.api#Boolean",
                    "traits": {
                        "smithy.api#documentation": "<p>Unset the existing <code>overrideLinkOutUri</code> if it exists.</p>"
                    }
                },
                "metadata": {
                    "target": "com.amazonaws.wisdom#ContentMetadata",
                    "traits": {
                        "smithy.api#documentation": "<p>A key/value map to store attributes without affecting tagging or recommendations. For\n      example, when synchronizing data between an external system and Wisdom, you can store an\n      external version identifier as metadata to utilize for determining drift.</p>"
                    }
                },
                "uploadId": {
                    "target": "com.amazonaws.wisdom#UploadId",
                    "traits": {
                        "smithy.api#documentation": "<p>A pointer to the uploaded asset. This value is returned by <a href=\"https://docs.aws.amazon.com/wisdom/latest/APIReference/API_StartContentUpload.html\">StartContentUpload</a>.\n    </p>"
                    }
                }
            }
        },
        "com.amazonaws.wisdom#UpdateContentResponse": {
            "type": "structure",
            "members": {
                "content": {
                    "target": "com.amazonaws.wisdom#ContentData",
                    "traits": {
                        "smithy.api#documentation": "<p>The content.</p>"
                    }
                }
            }
        },
        "com.amazonaws.wisdom#UpdateKnowledgeBaseTemplateUri": {
            "type": "operation",
            "input": {
                "target": "com.amazonaws.wisdom#UpdateKnowledgeBaseTemplateUriRequest"
            },
            "output": {
                "target": "com.amazonaws.wisdom#UpdateKnowledgeBaseTemplateUriResponse"
            },
            "errors": [
                {
                    "target": "com.amazonaws.wisdom#AccessDeniedException"
                },
                {
                    "target": "com.amazonaws.wisdom#ResourceNotFoundException"
                },
                {
                    "target": "com.amazonaws.wisdom#ValidationException"
                }
            ],
            "traits": {
                "smithy.api#documentation": "<p>Updates the template URI of a knowledge base. This is only supported for knowledge bases\n      of type EXTERNAL. Include a single variable in <code>${variable}</code> format; this\n      interpolated by Wisdom using ingested content. For example, if you ingest a Salesforce\n      article, it has an <code>Id</code> value, and you can set the template URI to\n        <code>https://myInstanceName.lightning.force.com/lightning/r/Knowledge__kav/*${Id}*/view</code>.\n    </p>",
                "smithy.api#http": {
                    "uri": "/knowledgeBases/{knowledgeBaseId}/templateUri",
                    "method": "POST"
                }
            }
        },
        "com.amazonaws.wisdom#UpdateKnowledgeBaseTemplateUriRequest": {
            "type": "structure",
            "members": {
                "knowledgeBaseId": {
                    "target": "com.amazonaws.wisdom#UuidOrArn",
                    "traits": {
                        "smithy.api#documentation": "<p>The identifier of the knowledge base. Can be either the ID or the ARN. URLs cannot contain the ARN.</p>",
                        "smithy.api#httpLabel": {},
                        "smithy.api#required": {}
                    }
                },
                "templateUri": {
                    "target": "com.amazonaws.wisdom#Uri",
                    "traits": {
                        "smithy.api#documentation": "<p>The template URI to update.</p>",
                        "smithy.api#required": {}
                    }
                }
            }
        },
        "com.amazonaws.wisdom#UpdateKnowledgeBaseTemplateUriResponse": {
            "type": "structure",
            "members": {
                "knowledgeBase": {
                    "target": "com.amazonaws.wisdom#KnowledgeBaseData",
                    "traits": {
                        "smithy.api#documentation": "<p>The knowledge base to update.</p>"
                    }
                }
            }
        },
        "com.amazonaws.wisdom#UploadId": {
            "type": "string",
            "traits": {
                "smithy.api#length": {
                    "min": 1,
                    "max": 1200
                }
            }
        },
        "com.amazonaws.wisdom#Uri": {
            "type": "string",
            "traits": {
                "smithy.api#length": {
                    "min": 1,
                    "max": 4096
                }
            }
        },
        "com.amazonaws.wisdom#Url": {
            "type": "string",
            "traits": {
                "smithy.api#length": {
                    "min": 1,
                    "max": 4096
                },
                "smithy.api#sensitive": {}
            }
        },
        "com.amazonaws.wisdom#Uuid": {
            "type": "string",
            "traits": {
                "smithy.api#pattern": "^[a-f0-9]{8}-[a-f0-9]{4}-[a-f0-9]{4}-[a-f0-9]{4}-[a-f0-9]{12}$"
            }
        },
        "com.amazonaws.wisdom#UuidOrArn": {
            "type": "string",
            "traits": {
                "smithy.api#pattern": "^[a-f0-9]{8}-[a-f0-9]{4}-[a-f0-9]{4}-[a-f0-9]{4}-[a-f0-9]{12}$|^arn:[a-z-]*?:wisdom:[a-z0-9-]*?:[0-9]{12}:[a-z-]*?/[a-f0-9]{8}-[a-f0-9]{4}-[a-f0-9]{4}-[a-f0-9]{4}-[a-f0-9]{12}(?:/[a-f0-9]{8}-[a-f0-9]{4}-[a-f0-9]{4}-[a-f0-9]{4}-[a-f0-9]{12})?$"
            }
        },
        "com.amazonaws.wisdom#ValidationException": {
            "type": "structure",
            "members": {
                "message": {
                    "target": "smithy.api#String"
                }
            },
            "traits": {
                "smithy.api#documentation": "<p>The input fails to satisfy the constraints specified by a service.</p>",
                "smithy.api#error": "client",
                "smithy.api#httpError": 400
            }
        },
        "com.amazonaws.wisdom#WaitTimeSeconds": {
            "type": "integer",
            "traits": {
                "smithy.api#default": 0,
                "smithy.api#range": {
                    "min": 0,
                    "max": 20
                }
            }
        },
        "com.amazonaws.wisdom#WisdomService": {
            "type": "service",
            "version": "2020-10-19",
            "operations": [
                {
                    "target": "com.amazonaws.wisdom#ListTagsForResource"
                },
                {
                    "target": "com.amazonaws.wisdom#TagResource"
                },
                {
                    "target": "com.amazonaws.wisdom#UntagResource"
                }
            ],
            "resources": [
                {
                    "target": "com.amazonaws.wisdom#Assistant"
                },
                {
                    "target": "com.amazonaws.wisdom#KnowledgeBase"
                }
            ],
            "traits": {
                "aws.api#service": {
                    "sdkId": "Wisdom",
                    "arnNamespace": "wisdom",
                    "cloudFormationName": "Wisdom"
                },
                "aws.auth#sigv4": {
                    "name": "wisdom"
                },
                "aws.protocols#restJson1": {},
                "smithy.api#cors": {},
                "smithy.api#documentation": "<p>Amazon Connect Wisdom delivers agents the information they need to solve customer issues as they're\n      actively speaking with customers. Agents can search across connected repositories from within\n      their agent desktop to find answers quickly. Use Amazon Connect Wisdom to create an assistant and a\n      knowledge base, for example, or manage content by uploading custom files.</p>",
                "smithy.api#title": "Amazon Connect Wisdom Service",
                "smithy.rules#endpointRuleSet": {
                    "version": "1.0",
                    "parameters": {
                        "Region": {
                            "builtIn": "AWS::Region",
                            "required": false,
                            "documentation": "The AWS region used to dispatch the request.",
                            "type": "String"
                        },
                        "UseDualStack": {
                            "builtIn": "AWS::UseDualStack",
                            "required": true,
                            "default": false,
                            "documentation": "When true, use the dual-stack endpoint. If the configured endpoint does not support dual-stack, dispatching the request MAY return an error.",
                            "type": "Boolean"
                        },
                        "UseFIPS": {
                            "builtIn": "AWS::UseFIPS",
                            "required": true,
                            "default": false,
                            "documentation": "When true, send this request to the FIPS-compliant regional endpoint. If the configured endpoint does not have a FIPS compliant endpoint, dispatching the request will return an error.",
                            "type": "Boolean"
                        },
                        "Endpoint": {
                            "builtIn": "SDK::Endpoint",
                            "required": false,
                            "documentation": "Override the endpoint used to send this request",
                            "type": "String"
                        }
                    },
                    "rules": [
                        {
                            "conditions": [
                                {
                                    "fn": "isSet",
                                    "argv": [
                                        {
                                            "ref": "Endpoint"
                                        }
                                    ]
                                }
                            ],
                            "type": "tree",
                            "rules": [
                                {
                                    "conditions": [
                                        {
                                            "fn": "booleanEquals",
                                            "argv": [
                                                {
                                                    "ref": "UseFIPS"
                                                },
                                                true
                                            ]
                                        }
                                    ],
                                    "error": "Invalid Configuration: FIPS and custom endpoint are not supported",
                                    "type": "error"
                                },
                                {
                                    "conditions": [],
                                    "type": "tree",
                                    "rules": [
                                        {
                                            "conditions": [
                                                {
                                                    "fn": "booleanEquals",
                                                    "argv": [
                                                        {
                                                            "ref": "UseDualStack"
                                                        },
                                                        true
                                                    ]
                                                }
                                            ],
                                            "error": "Invalid Configuration: Dualstack and custom endpoint are not supported",
                                            "type": "error"
                                        },
                                        {
                                            "conditions": [],
                                            "endpoint": {
                                                "url": {
                                                    "ref": "Endpoint"
                                                },
                                                "properties": {},
                                                "headers": {}
                                            },
                                            "type": "endpoint"
                                        }
                                    ]
                                }
                            ]
                        },
                        {
                            "conditions": [],
                            "type": "tree",
                            "rules": [
                                {
                                    "conditions": [
                                        {
                                            "fn": "isSet",
                                            "argv": [
                                                {
                                                    "ref": "Region"
                                                }
                                            ]
                                        }
                                    ],
                                    "type": "tree",
                                    "rules": [
                                        {
                                            "conditions": [
                                                {
                                                    "fn": "aws.partition",
                                                    "argv": [
                                                        {
                                                            "ref": "Region"
                                                        }
                                                    ],
                                                    "assign": "PartitionResult"
                                                }
                                            ],
                                            "type": "tree",
                                            "rules": [
                                                {
                                                    "conditions": [
                                                        {
                                                            "fn": "booleanEquals",
                                                            "argv": [
                                                                {
                                                                    "ref": "UseFIPS"
                                                                },
                                                                true
                                                            ]
                                                        },
                                                        {
                                                            "fn": "booleanEquals",
                                                            "argv": [
                                                                {
                                                                    "ref": "UseDualStack"
<<<<<<< HEAD
                                                                },
                                                                true
                                                            ]
                                                        }
                                                    ],
                                                    "type": "tree",
                                                    "rules": [
                                                        {
                                                            "conditions": [
                                                                {
                                                                    "fn": "booleanEquals",
                                                                    "argv": [
                                                                        true,
                                                                        {
                                                                            "fn": "getAttr",
                                                                            "argv": [
                                                                                {
                                                                                    "ref": "PartitionResult"
                                                                                },
                                                                                "supportsFIPS"
                                                                            ]
                                                                        }
                                                                    ]
                                                                },
=======
                                                                },
                                                                true
                                                            ]
                                                        }
                                                    ],
                                                    "type": "tree",
                                                    "rules": [
                                                        {
                                                            "conditions": [
                                                                {
                                                                    "fn": "booleanEquals",
                                                                    "argv": [
                                                                        true,
                                                                        {
                                                                            "fn": "getAttr",
                                                                            "argv": [
                                                                                {
                                                                                    "ref": "PartitionResult"
                                                                                },
                                                                                "supportsFIPS"
                                                                            ]
                                                                        }
                                                                    ]
                                                                },
>>>>>>> 2ea4bf85
                                                                {
                                                                    "fn": "booleanEquals",
                                                                    "argv": [
                                                                        true,
                                                                        {
                                                                            "fn": "getAttr",
                                                                            "argv": [
                                                                                {
                                                                                    "ref": "PartitionResult"
                                                                                },
                                                                                "supportsDualStack"
                                                                            ]
                                                                        }
                                                                    ]
                                                                }
                                                            ],
                                                            "type": "tree",
                                                            "rules": [
                                                                {
                                                                    "conditions": [],
                                                                    "type": "tree",
                                                                    "rules": [
                                                                        {
                                                                            "conditions": [],
                                                                            "endpoint": {
                                                                                "url": "https://wisdom-fips.{Region}.{PartitionResult#dualStackDnsSuffix}",
                                                                                "properties": {},
                                                                                "headers": {}
                                                                            },
                                                                            "type": "endpoint"
                                                                        }
                                                                    ]
                                                                }
                                                            ]
                                                        },
                                                        {
                                                            "conditions": [],
                                                            "error": "FIPS and DualStack are enabled, but this partition does not support one or both",
                                                            "type": "error"
                                                        }
                                                    ]
                                                },
                                                {
                                                    "conditions": [
                                                        {
                                                            "fn": "booleanEquals",
                                                            "argv": [
                                                                {
                                                                    "ref": "UseFIPS"
                                                                },
                                                                true
<<<<<<< HEAD
=======
                                                            ]
                                                        }
                                                    ],
                                                    "type": "tree",
                                                    "rules": [
                                                        {
                                                            "conditions": [
                                                                {
                                                                    "fn": "booleanEquals",
                                                                    "argv": [
                                                                        true,
                                                                        {
                                                                            "fn": "getAttr",
                                                                            "argv": [
                                                                                {
                                                                                    "ref": "PartitionResult"
                                                                                },
                                                                                "supportsFIPS"
                                                                            ]
                                                                        }
                                                                    ]
                                                                }
                                                            ],
                                                            "type": "tree",
                                                            "rules": [
                                                                {
                                                                    "conditions": [],
                                                                    "type": "tree",
                                                                    "rules": [
                                                                        {
                                                                            "conditions": [],
                                                                            "endpoint": {
                                                                                "url": "https://wisdom-fips.{Region}.{PartitionResult#dnsSuffix}",
                                                                                "properties": {},
                                                                                "headers": {}
                                                                            },
                                                                            "type": "endpoint"
                                                                        }
                                                                    ]
                                                                }
>>>>>>> 2ea4bf85
                                                            ]
                                                        },
                                                        {
                                                            "conditions": [],
                                                            "error": "FIPS is enabled but this partition does not support FIPS",
                                                            "type": "error"
                                                        }
                                                    ],
                                                    "type": "tree",
                                                    "rules": [
                                                        {
                                                            "conditions": [
                                                                {
                                                                    "fn": "booleanEquals",
                                                                    "argv": [
                                                                        true,
                                                                        {
                                                                            "fn": "getAttr",
                                                                            "argv": [
                                                                                {
                                                                                    "ref": "PartitionResult"
                                                                                },
                                                                                "supportsFIPS"
                                                                            ]
                                                                        }
                                                                    ]
                                                                }
                                                            ],
                                                            "type": "tree",
                                                            "rules": [
                                                                {
                                                                    "conditions": [],
                                                                    "type": "tree",
                                                                    "rules": [
                                                                        {
                                                                            "conditions": [],
                                                                            "endpoint": {
                                                                                "url": "https://wisdom-fips.{Region}.{PartitionResult#dnsSuffix}",
                                                                                "properties": {},
                                                                                "headers": {}
                                                                            },
                                                                            "type": "endpoint"
                                                                        }
                                                                    ]
                                                                }
                                                            ]
                                                        },
                                                        {
                                                            "conditions": [],
                                                            "error": "FIPS is enabled but this partition does not support FIPS",
                                                            "type": "error"
                                                        }
                                                    ]
                                                },
                                                {
                                                    "conditions": [
                                                        {
                                                            "fn": "booleanEquals",
                                                            "argv": [
                                                                {
                                                                    "ref": "UseDualStack"
                                                                },
                                                                true
                                                            ]
                                                        }
                                                    ],
                                                    "type": "tree",
                                                    "rules": [
                                                        {
                                                            "conditions": [
                                                                {
                                                                    "fn": "booleanEquals",
                                                                    "argv": [
                                                                        true,
                                                                        {
                                                                            "fn": "getAttr",
                                                                            "argv": [
                                                                                {
                                                                                    "ref": "PartitionResult"
                                                                                },
                                                                                "supportsDualStack"
                                                                            ]
                                                                        }
                                                                    ]
                                                                }
                                                            ],
                                                            "type": "tree",
                                                            "rules": [
                                                                {
                                                                    "conditions": [],
                                                                    "type": "tree",
                                                                    "rules": [
                                                                        {
                                                                            "conditions": [],
                                                                            "endpoint": {
                                                                                "url": "https://wisdom.{Region}.{PartitionResult#dualStackDnsSuffix}",
                                                                                "properties": {},
                                                                                "headers": {}
                                                                            },
                                                                            "type": "endpoint"
                                                                        }
                                                                    ]
                                                                }
                                                            ]
                                                        },
                                                        {
                                                            "conditions": [],
                                                            "error": "DualStack is enabled but this partition does not support DualStack",
                                                            "type": "error"
                                                        }
                                                    ]
                                                },
                                                {
                                                    "conditions": [],
                                                    "type": "tree",
                                                    "rules": [
                                                        {
                                                            "conditions": [],
                                                            "endpoint": {
                                                                "url": "https://wisdom.{Region}.{PartitionResult#dnsSuffix}",
                                                                "properties": {},
                                                                "headers": {}
                                                            },
                                                            "type": "endpoint"
                                                        }
                                                    ]
                                                }
                                            ]
                                        }
                                    ]
                                },
                                {
                                    "conditions": [],
                                    "error": "Invalid Configuration: Missing Region",
                                    "type": "error"
                                }
                            ]
                        }
                    ]
                },
                "smithy.rules#endpointTests": {
                    "testCases": [
                        {
                            "documentation": "For region ap-northeast-1 with FIPS disabled and DualStack disabled",
<<<<<<< HEAD
                            "expect": {
                                "endpoint": {
                                    "url": "https://wisdom.ap-northeast-1.amazonaws.com"
                                }
                            },
                            "params": {
                                "Region": "ap-northeast-1",
                                "UseDualStack": false,
                                "UseFIPS": false
                            }
                        },
                        {
                            "documentation": "For region ap-southeast-2 with FIPS disabled and DualStack disabled",
                            "expect": {
                                "endpoint": {
                                    "url": "https://wisdom.ap-southeast-2.amazonaws.com"
                                }
                            },
                            "params": {
                                "Region": "ap-southeast-2",
                                "UseDualStack": false,
                                "UseFIPS": false
                            }
                        },
                        {
                            "documentation": "For region eu-central-1 with FIPS disabled and DualStack disabled",
                            "expect": {
                                "endpoint": {
                                    "url": "https://wisdom.eu-central-1.amazonaws.com"
                                }
                            },
                            "params": {
                                "Region": "eu-central-1",
                                "UseDualStack": false,
                                "UseFIPS": false
=======
                            "expect": {
                                "endpoint": {
                                    "url": "https://wisdom.ap-northeast-1.amazonaws.com"
                                }
                            },
                            "params": {
                                "UseDualStack": false,
                                "UseFIPS": false,
                                "Region": "ap-northeast-1"
                            }
                        },
                        {
                            "documentation": "For region ap-southeast-2 with FIPS disabled and DualStack disabled",
                            "expect": {
                                "endpoint": {
                                    "url": "https://wisdom.ap-southeast-2.amazonaws.com"
                                }
                            },
                            "params": {
                                "UseDualStack": false,
                                "UseFIPS": false,
                                "Region": "ap-southeast-2"
>>>>>>> 2ea4bf85
                            }
                        },
                        {
                            "documentation": "For region eu-west-2 with FIPS disabled and DualStack disabled",
                            "expect": {
                                "endpoint": {
                                    "url": "https://wisdom.eu-west-2.amazonaws.com"
                                }
                            },
                            "params": {
<<<<<<< HEAD
                                "Region": "eu-west-2",
                                "UseDualStack": false,
                                "UseFIPS": false
                            }
                        },
                        {
                            "documentation": "For region us-east-1 with FIPS disabled and DualStack disabled",
                            "expect": {
                                "endpoint": {
                                    "url": "https://wisdom.us-east-1.amazonaws.com"
                                }
                            },
                            "params": {
                                "Region": "us-east-1",
                                "UseDualStack": false,
                                "UseFIPS": false
                            }
                        },
                        {
                            "documentation": "For region us-west-2 with FIPS disabled and DualStack disabled",
                            "expect": {
                                "endpoint": {
                                    "url": "https://wisdom.us-west-2.amazonaws.com"
                                }
                            },
                            "params": {
                                "Region": "us-west-2",
                                "UseDualStack": false,
                                "UseFIPS": false
                            }
                        },
                        {
                            "documentation": "For region us-east-1 with FIPS enabled and DualStack enabled",
                            "expect": {
                                "endpoint": {
                                    "url": "https://wisdom-fips.us-east-1.api.aws"
                                }
                            },
                            "params": {
                                "Region": "us-east-1",
                                "UseDualStack": true,
                                "UseFIPS": true
=======
                                "UseDualStack": false,
                                "UseFIPS": false,
                                "Region": "eu-central-1"
                            }
                        },
                        {
                            "documentation": "For region eu-west-2 with FIPS disabled and DualStack disabled",
                            "expect": {
                                "endpoint": {
                                    "url": "https://wisdom.eu-west-2.amazonaws.com"
                                }
                            },
                            "params": {
                                "UseDualStack": false,
                                "UseFIPS": false,
                                "Region": "eu-west-2"
                            }
                        },
                        {
                            "documentation": "For region us-east-1 with FIPS disabled and DualStack disabled",
                            "expect": {
                                "endpoint": {
                                    "url": "https://wisdom.us-east-1.amazonaws.com"
                                }
                            },
                            "params": {
                                "UseDualStack": false,
                                "UseFIPS": false,
                                "Region": "us-east-1"
>>>>>>> 2ea4bf85
                            }
                        },
                        {
                            "documentation": "For region us-east-1 with FIPS enabled and DualStack disabled",
                            "expect": {
                                "endpoint": {
                                    "url": "https://wisdom-fips.us-east-1.amazonaws.com"
                                }
                            },
                            "params": {
<<<<<<< HEAD
                                "Region": "us-east-1",
                                "UseDualStack": false,
                                "UseFIPS": true
                            }
                        },
                        {
                            "documentation": "For region us-east-1 with FIPS disabled and DualStack enabled",
                            "expect": {
                                "endpoint": {
                                    "url": "https://wisdom.us-east-1.api.aws"
                                }
                            },
                            "params": {
                                "Region": "us-east-1",
                                "UseDualStack": true,
                                "UseFIPS": false
                            }
                        },
                        {
                            "documentation": "For region cn-north-1 with FIPS enabled and DualStack enabled",
                            "expect": {
                                "endpoint": {
                                    "url": "https://wisdom-fips.cn-north-1.api.amazonwebservices.com.cn"
                                }
                            },
                            "params": {
                                "Region": "cn-north-1",
                                "UseDualStack": true,
                                "UseFIPS": true
                            }
                        },
                        {
                            "documentation": "For region cn-north-1 with FIPS enabled and DualStack disabled",
                            "expect": {
                                "endpoint": {
                                    "url": "https://wisdom-fips.cn-north-1.amazonaws.com.cn"
                                }
                            },
                            "params": {
                                "Region": "cn-north-1",
                                "UseDualStack": false,
                                "UseFIPS": true
                            }
                        },
                        {
                            "documentation": "For region cn-north-1 with FIPS disabled and DualStack enabled",
                            "expect": {
                                "endpoint": {
                                    "url": "https://wisdom.cn-north-1.api.amazonwebservices.com.cn"
                                }
                            },
                            "params": {
                                "Region": "cn-north-1",
                                "UseDualStack": true,
                                "UseFIPS": false
                            }
                        },
                        {
                            "documentation": "For region cn-north-1 with FIPS disabled and DualStack disabled",
                            "expect": {
                                "endpoint": {
                                    "url": "https://wisdom.cn-north-1.amazonaws.com.cn"
                                }
                            },
                            "params": {
                                "Region": "cn-north-1",
                                "UseDualStack": false,
                                "UseFIPS": false
                            }
                        },
                        {
                            "documentation": "For region us-gov-east-1 with FIPS enabled and DualStack enabled",
                            "expect": {
                                "endpoint": {
                                    "url": "https://wisdom-fips.us-gov-east-1.api.aws"
                                }
                            },
                            "params": {
                                "Region": "us-gov-east-1",
                                "UseDualStack": true,
                                "UseFIPS": true
                            }
                        },
                        {
                            "documentation": "For region us-gov-east-1 with FIPS enabled and DualStack disabled",
                            "expect": {
                                "endpoint": {
                                    "url": "https://wisdom-fips.us-gov-east-1.amazonaws.com"
                                }
                            },
                            "params": {
                                "Region": "us-gov-east-1",
                                "UseDualStack": false,
                                "UseFIPS": true
                            }
                        },
                        {
                            "documentation": "For region us-gov-east-1 with FIPS disabled and DualStack enabled",
                            "expect": {
                                "endpoint": {
                                    "url": "https://wisdom.us-gov-east-1.api.aws"
                                }
                            },
                            "params": {
                                "Region": "us-gov-east-1",
                                "UseDualStack": true,
                                "UseFIPS": false
                            }
                        },
                        {
                            "documentation": "For region us-gov-east-1 with FIPS disabled and DualStack disabled",
                            "expect": {
                                "endpoint": {
                                    "url": "https://wisdom.us-gov-east-1.amazonaws.com"
                                }
                            },
                            "params": {
                                "Region": "us-gov-east-1",
                                "UseDualStack": false,
                                "UseFIPS": false
                            }
                        },
                        {
                            "documentation": "For region us-iso-east-1 with FIPS enabled and DualStack disabled",
                            "expect": {
                                "endpoint": {
                                    "url": "https://wisdom-fips.us-iso-east-1.c2s.ic.gov"
                                }
                            },
                            "params": {
                                "Region": "us-iso-east-1",
                                "UseDualStack": false,
                                "UseFIPS": true
=======
                                "UseDualStack": false,
                                "UseFIPS": false,
                                "Region": "us-west-2"
                            }
                        },
                        {
                            "documentation": "For region us-east-1 with FIPS enabled and DualStack enabled",
                            "expect": {
                                "endpoint": {
                                    "url": "https://wisdom-fips.us-east-1.api.aws"
                                }
                            },
                            "params": {
                                "UseDualStack": true,
                                "UseFIPS": true,
                                "Region": "us-east-1"
                            }
                        },
                        {
                            "documentation": "For region us-east-1 with FIPS enabled and DualStack disabled",
                            "expect": {
                                "endpoint": {
                                    "url": "https://wisdom-fips.us-east-1.amazonaws.com"
                                }
                            },
                            "params": {
                                "UseDualStack": false,
                                "UseFIPS": true,
                                "Region": "us-east-1"
                            }
                        },
                        {
                            "documentation": "For region us-east-1 with FIPS disabled and DualStack enabled",
                            "expect": {
                                "endpoint": {
                                    "url": "https://wisdom.us-east-1.api.aws"
                                }
                            },
                            "params": {
                                "UseDualStack": true,
                                "UseFIPS": false,
                                "Region": "us-east-1"
                            }
                        },
                        {
                            "documentation": "For region cn-north-1 with FIPS enabled and DualStack enabled",
                            "expect": {
                                "endpoint": {
                                    "url": "https://wisdom-fips.cn-north-1.api.amazonwebservices.com.cn"
                                }
                            },
                            "params": {
                                "UseDualStack": true,
                                "UseFIPS": true,
                                "Region": "cn-north-1"
                            }
                        },
                        {
                            "documentation": "For region cn-north-1 with FIPS enabled and DualStack disabled",
                            "expect": {
                                "endpoint": {
                                    "url": "https://wisdom-fips.cn-north-1.amazonaws.com.cn"
                                }
                            },
                            "params": {
                                "UseDualStack": false,
                                "UseFIPS": true,
                                "Region": "cn-north-1"
                            }
                        },
                        {
                            "documentation": "For region cn-north-1 with FIPS disabled and DualStack enabled",
                            "expect": {
                                "endpoint": {
                                    "url": "https://wisdom.cn-north-1.api.amazonwebservices.com.cn"
                                }
                            },
                            "params": {
                                "UseDualStack": true,
                                "UseFIPS": false,
                                "Region": "cn-north-1"
                            }
                        },
                        {
                            "documentation": "For region cn-north-1 with FIPS disabled and DualStack disabled",
                            "expect": {
                                "endpoint": {
                                    "url": "https://wisdom.cn-north-1.amazonaws.com.cn"
                                }
                            },
                            "params": {
                                "UseDualStack": false,
                                "UseFIPS": false,
                                "Region": "cn-north-1"
                            }
                        },
                        {
                            "documentation": "For region us-gov-east-1 with FIPS enabled and DualStack enabled",
                            "expect": {
                                "endpoint": {
                                    "url": "https://wisdom-fips.us-gov-east-1.api.aws"
                                }
                            },
                            "params": {
                                "UseDualStack": true,
                                "UseFIPS": true,
                                "Region": "us-gov-east-1"
                            }
                        },
                        {
                            "documentation": "For region us-gov-east-1 with FIPS enabled and DualStack disabled",
                            "expect": {
                                "endpoint": {
                                    "url": "https://wisdom-fips.us-gov-east-1.amazonaws.com"
                                }
                            },
                            "params": {
                                "UseDualStack": false,
                                "UseFIPS": true,
                                "Region": "us-gov-east-1"
                            }
                        },
                        {
                            "documentation": "For region us-gov-east-1 with FIPS disabled and DualStack enabled",
                            "expect": {
                                "endpoint": {
                                    "url": "https://wisdom.us-gov-east-1.api.aws"
                                }
                            },
                            "params": {
                                "UseDualStack": true,
                                "UseFIPS": false,
                                "Region": "us-gov-east-1"
                            }
                        },
                        {
                            "documentation": "For region us-gov-east-1 with FIPS disabled and DualStack disabled",
                            "expect": {
                                "endpoint": {
                                    "url": "https://wisdom.us-gov-east-1.amazonaws.com"
                                }
                            },
                            "params": {
                                "UseDualStack": false,
                                "UseFIPS": false,
                                "Region": "us-gov-east-1"
                            }
                        },
                        {
                            "documentation": "For region us-iso-east-1 with FIPS enabled and DualStack disabled",
                            "expect": {
                                "endpoint": {
                                    "url": "https://wisdom-fips.us-iso-east-1.c2s.ic.gov"
                                }
                            },
                            "params": {
                                "UseDualStack": false,
                                "UseFIPS": true,
                                "Region": "us-iso-east-1"
>>>>>>> 2ea4bf85
                            }
                        },
                        {
                            "documentation": "For region us-iso-east-1 with FIPS disabled and DualStack disabled",
                            "expect": {
                                "endpoint": {
                                    "url": "https://wisdom.us-iso-east-1.c2s.ic.gov"
                                }
                            },
                            "params": {
<<<<<<< HEAD
                                "Region": "us-iso-east-1",
                                "UseDualStack": false,
                                "UseFIPS": false
=======
                                "UseDualStack": false,
                                "UseFIPS": false,
                                "Region": "us-iso-east-1"
>>>>>>> 2ea4bf85
                            }
                        },
                        {
                            "documentation": "For region us-isob-east-1 with FIPS enabled and DualStack disabled",
                            "expect": {
                                "endpoint": {
                                    "url": "https://wisdom-fips.us-isob-east-1.sc2s.sgov.gov"
                                }
                            },
                            "params": {
<<<<<<< HEAD
                                "Region": "us-isob-east-1",
                                "UseDualStack": false,
                                "UseFIPS": true
=======
                                "UseDualStack": false,
                                "UseFIPS": true,
                                "Region": "us-isob-east-1"
>>>>>>> 2ea4bf85
                            }
                        },
                        {
                            "documentation": "For region us-isob-east-1 with FIPS disabled and DualStack disabled",
                            "expect": {
                                "endpoint": {
                                    "url": "https://wisdom.us-isob-east-1.sc2s.sgov.gov"
                                }
                            },
                            "params": {
<<<<<<< HEAD
                                "Region": "us-isob-east-1",
                                "UseDualStack": false,
                                "UseFIPS": false
=======
                                "UseDualStack": false,
                                "UseFIPS": false,
                                "Region": "us-isob-east-1"
>>>>>>> 2ea4bf85
                            }
                        },
                        {
                            "documentation": "For custom endpoint with region set and fips disabled and dualstack disabled",
                            "expect": {
                                "endpoint": {
                                    "url": "https://example.com"
                                }
                            },
                            "params": {
<<<<<<< HEAD
                                "Region": "us-east-1",
                                "UseDualStack": false,
                                "UseFIPS": false,
=======
                                "UseDualStack": false,
                                "UseFIPS": false,
                                "Region": "us-east-1",
>>>>>>> 2ea4bf85
                                "Endpoint": "https://example.com"
                            }
                        },
                        {
                            "documentation": "For custom endpoint with region not set and fips disabled and dualstack disabled",
                            "expect": {
                                "endpoint": {
                                    "url": "https://example.com"
                                }
                            },
                            "params": {
                                "UseDualStack": false,
                                "UseFIPS": false,
                                "Endpoint": "https://example.com"
                            }
                        },
                        {
                            "documentation": "For custom endpoint with fips enabled and dualstack disabled",
                            "expect": {
                                "error": "Invalid Configuration: FIPS and custom endpoint are not supported"
                            },
                            "params": {
<<<<<<< HEAD
=======
                                "UseDualStack": false,
                                "UseFIPS": true,
>>>>>>> 2ea4bf85
                                "Region": "us-east-1",
                                "UseDualStack": false,
                                "UseFIPS": true,
                                "Endpoint": "https://example.com"
                            }
                        },
                        {
                            "documentation": "For custom endpoint with fips disabled and dualstack enabled",
                            "expect": {
                                "error": "Invalid Configuration: Dualstack and custom endpoint are not supported"
                            },
                            "params": {
<<<<<<< HEAD
=======
                                "UseDualStack": true,
                                "UseFIPS": false,
>>>>>>> 2ea4bf85
                                "Region": "us-east-1",
                                "UseDualStack": true,
                                "UseFIPS": false,
                                "Endpoint": "https://example.com"
                            }
                        }
                    ],
                    "version": "1.0"
                }
            }
        }
    }
}<|MERGE_RESOLUTION|>--- conflicted
+++ resolved
@@ -4230,7 +4230,6 @@
                                                             "argv": [
                                                                 {
                                                                     "ref": "UseDualStack"
-<<<<<<< HEAD
                                                                 },
                                                                 true
                                                             ]
@@ -4255,32 +4254,6 @@
                                                                         }
                                                                     ]
                                                                 },
-=======
-                                                                },
-                                                                true
-                                                            ]
-                                                        }
-                                                    ],
-                                                    "type": "tree",
-                                                    "rules": [
-                                                        {
-                                                            "conditions": [
-                                                                {
-                                                                    "fn": "booleanEquals",
-                                                                    "argv": [
-                                                                        true,
-                                                                        {
-                                                                            "fn": "getAttr",
-                                                                            "argv": [
-                                                                                {
-                                                                                    "ref": "PartitionResult"
-                                                                                },
-                                                                                "supportsFIPS"
-                                                                            ]
-                                                                        }
-                                                                    ]
-                                                                },
->>>>>>> 2ea4bf85
                                                                 {
                                                                     "fn": "booleanEquals",
                                                                     "argv": [
@@ -4332,8 +4305,6 @@
                                                                     "ref": "UseFIPS"
                                                                 },
                                                                 true
-<<<<<<< HEAD
-=======
                                                             ]
                                                         }
                                                     ],
@@ -4374,7 +4345,6 @@
                                                                         }
                                                                     ]
                                                                 }
->>>>>>> 2ea4bf85
                                                             ]
                                                         },
                                                         {
@@ -4519,43 +4489,6 @@
                     "testCases": [
                         {
                             "documentation": "For region ap-northeast-1 with FIPS disabled and DualStack disabled",
-<<<<<<< HEAD
-                            "expect": {
-                                "endpoint": {
-                                    "url": "https://wisdom.ap-northeast-1.amazonaws.com"
-                                }
-                            },
-                            "params": {
-                                "Region": "ap-northeast-1",
-                                "UseDualStack": false,
-                                "UseFIPS": false
-                            }
-                        },
-                        {
-                            "documentation": "For region ap-southeast-2 with FIPS disabled and DualStack disabled",
-                            "expect": {
-                                "endpoint": {
-                                    "url": "https://wisdom.ap-southeast-2.amazonaws.com"
-                                }
-                            },
-                            "params": {
-                                "Region": "ap-southeast-2",
-                                "UseDualStack": false,
-                                "UseFIPS": false
-                            }
-                        },
-                        {
-                            "documentation": "For region eu-central-1 with FIPS disabled and DualStack disabled",
-                            "expect": {
-                                "endpoint": {
-                                    "url": "https://wisdom.eu-central-1.amazonaws.com"
-                                }
-                            },
-                            "params": {
-                                "Region": "eu-central-1",
-                                "UseDualStack": false,
-                                "UseFIPS": false
-=======
                             "expect": {
                                 "endpoint": {
                                     "url": "https://wisdom.ap-northeast-1.amazonaws.com"
@@ -4578,7 +4511,6 @@
                                 "UseDualStack": false,
                                 "UseFIPS": false,
                                 "Region": "ap-southeast-2"
->>>>>>> 2ea4bf85
                             }
                         },
                         {
@@ -4589,50 +4521,6 @@
                                 }
                             },
                             "params": {
-<<<<<<< HEAD
-                                "Region": "eu-west-2",
-                                "UseDualStack": false,
-                                "UseFIPS": false
-                            }
-                        },
-                        {
-                            "documentation": "For region us-east-1 with FIPS disabled and DualStack disabled",
-                            "expect": {
-                                "endpoint": {
-                                    "url": "https://wisdom.us-east-1.amazonaws.com"
-                                }
-                            },
-                            "params": {
-                                "Region": "us-east-1",
-                                "UseDualStack": false,
-                                "UseFIPS": false
-                            }
-                        },
-                        {
-                            "documentation": "For region us-west-2 with FIPS disabled and DualStack disabled",
-                            "expect": {
-                                "endpoint": {
-                                    "url": "https://wisdom.us-west-2.amazonaws.com"
-                                }
-                            },
-                            "params": {
-                                "Region": "us-west-2",
-                                "UseDualStack": false,
-                                "UseFIPS": false
-                            }
-                        },
-                        {
-                            "documentation": "For region us-east-1 with FIPS enabled and DualStack enabled",
-                            "expect": {
-                                "endpoint": {
-                                    "url": "https://wisdom-fips.us-east-1.api.aws"
-                                }
-                            },
-                            "params": {
-                                "Region": "us-east-1",
-                                "UseDualStack": true,
-                                "UseFIPS": true
-=======
                                 "UseDualStack": false,
                                 "UseFIPS": false,
                                 "Region": "eu-central-1"
@@ -4662,7 +4550,6 @@
                                 "UseDualStack": false,
                                 "UseFIPS": false,
                                 "Region": "us-east-1"
->>>>>>> 2ea4bf85
                             }
                         },
                         {
@@ -4673,141 +4560,6 @@
                                 }
                             },
                             "params": {
-<<<<<<< HEAD
-                                "Region": "us-east-1",
-                                "UseDualStack": false,
-                                "UseFIPS": true
-                            }
-                        },
-                        {
-                            "documentation": "For region us-east-1 with FIPS disabled and DualStack enabled",
-                            "expect": {
-                                "endpoint": {
-                                    "url": "https://wisdom.us-east-1.api.aws"
-                                }
-                            },
-                            "params": {
-                                "Region": "us-east-1",
-                                "UseDualStack": true,
-                                "UseFIPS": false
-                            }
-                        },
-                        {
-                            "documentation": "For region cn-north-1 with FIPS enabled and DualStack enabled",
-                            "expect": {
-                                "endpoint": {
-                                    "url": "https://wisdom-fips.cn-north-1.api.amazonwebservices.com.cn"
-                                }
-                            },
-                            "params": {
-                                "Region": "cn-north-1",
-                                "UseDualStack": true,
-                                "UseFIPS": true
-                            }
-                        },
-                        {
-                            "documentation": "For region cn-north-1 with FIPS enabled and DualStack disabled",
-                            "expect": {
-                                "endpoint": {
-                                    "url": "https://wisdom-fips.cn-north-1.amazonaws.com.cn"
-                                }
-                            },
-                            "params": {
-                                "Region": "cn-north-1",
-                                "UseDualStack": false,
-                                "UseFIPS": true
-                            }
-                        },
-                        {
-                            "documentation": "For region cn-north-1 with FIPS disabled and DualStack enabled",
-                            "expect": {
-                                "endpoint": {
-                                    "url": "https://wisdom.cn-north-1.api.amazonwebservices.com.cn"
-                                }
-                            },
-                            "params": {
-                                "Region": "cn-north-1",
-                                "UseDualStack": true,
-                                "UseFIPS": false
-                            }
-                        },
-                        {
-                            "documentation": "For region cn-north-1 with FIPS disabled and DualStack disabled",
-                            "expect": {
-                                "endpoint": {
-                                    "url": "https://wisdom.cn-north-1.amazonaws.com.cn"
-                                }
-                            },
-                            "params": {
-                                "Region": "cn-north-1",
-                                "UseDualStack": false,
-                                "UseFIPS": false
-                            }
-                        },
-                        {
-                            "documentation": "For region us-gov-east-1 with FIPS enabled and DualStack enabled",
-                            "expect": {
-                                "endpoint": {
-                                    "url": "https://wisdom-fips.us-gov-east-1.api.aws"
-                                }
-                            },
-                            "params": {
-                                "Region": "us-gov-east-1",
-                                "UseDualStack": true,
-                                "UseFIPS": true
-                            }
-                        },
-                        {
-                            "documentation": "For region us-gov-east-1 with FIPS enabled and DualStack disabled",
-                            "expect": {
-                                "endpoint": {
-                                    "url": "https://wisdom-fips.us-gov-east-1.amazonaws.com"
-                                }
-                            },
-                            "params": {
-                                "Region": "us-gov-east-1",
-                                "UseDualStack": false,
-                                "UseFIPS": true
-                            }
-                        },
-                        {
-                            "documentation": "For region us-gov-east-1 with FIPS disabled and DualStack enabled",
-                            "expect": {
-                                "endpoint": {
-                                    "url": "https://wisdom.us-gov-east-1.api.aws"
-                                }
-                            },
-                            "params": {
-                                "Region": "us-gov-east-1",
-                                "UseDualStack": true,
-                                "UseFIPS": false
-                            }
-                        },
-                        {
-                            "documentation": "For region us-gov-east-1 with FIPS disabled and DualStack disabled",
-                            "expect": {
-                                "endpoint": {
-                                    "url": "https://wisdom.us-gov-east-1.amazonaws.com"
-                                }
-                            },
-                            "params": {
-                                "Region": "us-gov-east-1",
-                                "UseDualStack": false,
-                                "UseFIPS": false
-                            }
-                        },
-                        {
-                            "documentation": "For region us-iso-east-1 with FIPS enabled and DualStack disabled",
-                            "expect": {
-                                "endpoint": {
-                                    "url": "https://wisdom-fips.us-iso-east-1.c2s.ic.gov"
-                                }
-                            },
-                            "params": {
-                                "Region": "us-iso-east-1",
-                                "UseDualStack": false,
-                                "UseFIPS": true
-=======
                                 "UseDualStack": false,
                                 "UseFIPS": false,
                                 "Region": "us-west-2"
@@ -4967,7 +4719,6 @@
                                 "UseDualStack": false,
                                 "UseFIPS": true,
                                 "Region": "us-iso-east-1"
->>>>>>> 2ea4bf85
                             }
                         },
                         {
@@ -4978,15 +4729,9 @@
                                 }
                             },
                             "params": {
-<<<<<<< HEAD
-                                "Region": "us-iso-east-1",
-                                "UseDualStack": false,
-                                "UseFIPS": false
-=======
                                 "UseDualStack": false,
                                 "UseFIPS": false,
                                 "Region": "us-iso-east-1"
->>>>>>> 2ea4bf85
                             }
                         },
                         {
@@ -4997,15 +4742,9 @@
                                 }
                             },
                             "params": {
-<<<<<<< HEAD
-                                "Region": "us-isob-east-1",
-                                "UseDualStack": false,
-                                "UseFIPS": true
-=======
                                 "UseDualStack": false,
                                 "UseFIPS": true,
                                 "Region": "us-isob-east-1"
->>>>>>> 2ea4bf85
                             }
                         },
                         {
@@ -5016,15 +4755,9 @@
                                 }
                             },
                             "params": {
-<<<<<<< HEAD
-                                "Region": "us-isob-east-1",
-                                "UseDualStack": false,
-                                "UseFIPS": false
-=======
                                 "UseDualStack": false,
                                 "UseFIPS": false,
                                 "Region": "us-isob-east-1"
->>>>>>> 2ea4bf85
                             }
                         },
                         {
@@ -5035,15 +4768,9 @@
                                 }
                             },
                             "params": {
-<<<<<<< HEAD
-                                "Region": "us-east-1",
-                                "UseDualStack": false,
-                                "UseFIPS": false,
-=======
                                 "UseDualStack": false,
                                 "UseFIPS": false,
                                 "Region": "us-east-1",
->>>>>>> 2ea4bf85
                                 "Endpoint": "https://example.com"
                             }
                         },
@@ -5066,11 +4793,8 @@
                                 "error": "Invalid Configuration: FIPS and custom endpoint are not supported"
                             },
                             "params": {
-<<<<<<< HEAD
-=======
                                 "UseDualStack": false,
                                 "UseFIPS": true,
->>>>>>> 2ea4bf85
                                 "Region": "us-east-1",
                                 "UseDualStack": false,
                                 "UseFIPS": true,
@@ -5083,11 +4807,8 @@
                                 "error": "Invalid Configuration: Dualstack and custom endpoint are not supported"
                             },
                             "params": {
-<<<<<<< HEAD
-=======
                                 "UseDualStack": true,
                                 "UseFIPS": false,
->>>>>>> 2ea4bf85
                                 "Region": "us-east-1",
                                 "UseDualStack": true,
                                 "UseFIPS": false,
