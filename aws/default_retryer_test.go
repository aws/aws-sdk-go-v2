package aws

import (
	"net/http"
	"testing"
	"time"
)

func TestRetryThrottleStatusCodes(t *testing.T) {
	cases := []struct {
		expectThrottle bool
		expectRetry    bool
		r              Request
	}{
		{
			false,
			false,
			Request{
				HTTPResponse: &http.Response{StatusCode: 200},
			},
		},
		{
			true,
			true,
			Request{
				HTTPResponse: &http.Response{StatusCode: 429},
			},
		},
		{
			true,
			true,
			Request{
				HTTPResponse: &http.Response{StatusCode: 502},
			},
		},
		{
			true,
			true,
			Request{
				HTTPResponse: &http.Response{StatusCode: 503},
			},
		},
		{
			true,
			true,
			Request{
				HTTPResponse: &http.Response{StatusCode: 504},
			},
		},
		{
			false,
			true,
			Request{
				HTTPResponse: &http.Response{StatusCode: 500},
			},
		},
	}

	d := NewDefaultRetryer(func(d *DefaultRetryer) {
		d.NumMaxRetries = 100
	})
	for i, c := range cases {
		throttle := d.shouldThrottle(&c.r)
		retry := d.ShouldRetry(&c.r)

		if e, a := c.expectThrottle, throttle; e != a {
			t.Errorf("%d: expected %v, but received %v", i, e, a)
		}

		if e, a := c.expectRetry, retry; e != a {
			t.Errorf("%d: expected %v, but received %v", i, e, a)
		}
	}
}

func TestGetRetryAfterDelay(t *testing.T) {
	cases := []struct {
		r Request
		e bool
	}{
		{
			Request{
				HTTPResponse: &http.Response{StatusCode: 200},
			},
			false,
		},
		{
			Request{
				HTTPResponse: &http.Response{StatusCode: 500},
			},
			false,
		},
		{
			Request{
				HTTPResponse: &http.Response{StatusCode: 429},
			},
			true,
		},
		{
			Request{
				HTTPResponse: &http.Response{StatusCode: 503},
			},
			true,
		},
	}

	for i, c := range cases {
		a := canUseRetryAfterHeader(&c.r)
		if c.e != a {
			t.Errorf("%d: expected %v, but received %v", i, c.e, a)
		}
	}
}

func TestGetRetryDelay(t *testing.T) {
	cases := []struct {
		r     Request
		e     time.Duration
		equal bool
		ok    bool
	}{
		{
			Request{
				HTTPResponse: &http.Response{StatusCode: 429, Header: http.Header{"Retry-After": []string{"3600"}}},
			},
			3600 * time.Second,
			true,
			true,
		},
		{
			Request{
				HTTPResponse: &http.Response{StatusCode: 503, Header: http.Header{"Retry-After": []string{"120"}}},
			},
			120 * time.Second,
			true,
			true,
		},
		{
			Request{
				HTTPResponse: &http.Response{StatusCode: 503, Header: http.Header{"Retry-After": []string{"120"}}},
			},
			1 * time.Second,
			false,
			true,
		},
		{
			Request{
				HTTPResponse: &http.Response{StatusCode: 503, Header: http.Header{"Retry-After": []string{""}}},
			},
			0 * time.Second,
			true,
			false,
		},
	}

	for i, c := range cases {
		a, ok := getRetryAfterDelay(&c.r)
		if c.ok != ok {
			t.Errorf("%d: expected %v, but received %v", i, c.ok, ok)
		}

		if (c.e != a) == c.equal {
			t.Errorf("%d: expected %v, but received %v", i, c.e, a)
		}
	}
}

func TestRetryDelay(t *testing.T) {
<<<<<<< HEAD

	d := NewDefaultRetryer(func(d *DefaultRetryer) {
		d.NumMaxRetries = 100
	})

=======
	d := DefaultRetryer{100}
>>>>>>> cb8cad48
	r := Request{}
	for i := 0; i < 100; i++ {
		rTemp := r
		rTemp.HTTPResponse = &http.Response{StatusCode: 500, Header: http.Header{"Retry-After": []string{"299"}}}
		rTemp.RetryCount = i
		a := d.RetryRules(&rTemp)
		if a > 5*time.Minute {
			t.Errorf("retry delay should never be greater than five minutes, received %s for retrycount %d", a, i)
		}
	}

	for i := 0; i < 100; i++ {
		rTemp := r
		rTemp.RetryCount = i
		rTemp.HTTPResponse = &http.Response{StatusCode: 503, Header: http.Header{"Retry-After": []string{""}}}
		a := d.RetryRules(&rTemp)
		if a > 5*time.Minute {
			t.Errorf("retry delay should not be greater than five minutes, received %s for retrycount %d", a, i)
		}
	}

	rTemp := r
	rTemp.RetryCount = 1
	rTemp.HTTPResponse = &http.Response{StatusCode: 503, Header: http.Header{"Retry-After": []string{"300"}}}
	a := d.RetryRules(&rTemp)
<<<<<<< HEAD
	if a < 5*time.Minute {
=======
	if a < 5*time.Minute{
>>>>>>> cb8cad48
		t.Errorf("retry delay should not be less than retry-after duration, received %s for retrycount %d", a, 1)
	}
}<|MERGE_RESOLUTION|>--- conflicted
+++ resolved
@@ -166,15 +166,9 @@
 }
 
 func TestRetryDelay(t *testing.T) {
-<<<<<<< HEAD
-
 	d := NewDefaultRetryer(func(d *DefaultRetryer) {
 		d.NumMaxRetries = 100
 	})
-
-=======
-	d := DefaultRetryer{100}
->>>>>>> cb8cad48
 	r := Request{}
 	for i := 0; i < 100; i++ {
 		rTemp := r
@@ -200,11 +194,7 @@
 	rTemp.RetryCount = 1
 	rTemp.HTTPResponse = &http.Response{StatusCode: 503, Header: http.Header{"Retry-After": []string{"300"}}}
 	a := d.RetryRules(&rTemp)
-<<<<<<< HEAD
 	if a < 5*time.Minute {
-=======
-	if a < 5*time.Minute{
->>>>>>> cb8cad48
 		t.Errorf("retry delay should not be less than retry-after duration, received %s for retrycount %d", a, 1)
 	}
 }