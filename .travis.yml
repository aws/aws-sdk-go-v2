language: go
sudo: true
dist: bionic

os:
    - linux
go:
<<<<<<< HEAD
    - 1.13.x
=======
    - 1.15.x
>>>>>>> 6a45ab8e
    - 1.14.x
    - tip

script:
    make ci-test-no-generate;

matrix:
  allow_failures:
      - go: tip

<<<<<<< HEAD
script:
    make ci-test;
=======
  include:
    - language: java
      jdk: openjdk8
      before_script:
          - rm -rf /tmp/smithy-go
          - git clone https://github.com/awslabs/smithy-go /tmp/smithy-go
          - pushd /tmp/smithy-go/codegen
          - ./gradlew clean publishToMavenLocal -Plog-tests
          - popd
      script:
          - make smithy-generate # generation is not stable ci-test-generate-validate

    - language: java
      jdk: openjdk11
      before_script:
          - rm -rf /tmp/smithy-go
          - git clone https://github.com/awslabs/smithy-go /tmp/smithy-go
          - pushd /tmp/smithy-go/codegen
          - ./gradlew clean publishToMavenLocal -Plog-tests
          - popd
      script:
          - make smithy-generate # generation is not stable ci-test-generate-validate
>>>>>>> 6a45ab8e
<|MERGE_RESOLUTION|>--- conflicted
+++ resolved
@@ -5,11 +5,7 @@
 os:
     - linux
 go:
-<<<<<<< HEAD
-    - 1.13.x
-=======
     - 1.15.x
->>>>>>> 6a45ab8e
     - 1.14.x
     - tip
 
@@ -20,10 +16,6 @@
   allow_failures:
       - go: tip
 
-<<<<<<< HEAD
-script:
-    make ci-test;
-=======
   include:
     - language: java
       jdk: openjdk8
@@ -46,4 +38,3 @@
           - popd
       script:
           - make smithy-generate # generation is not stable ci-test-generate-validate
->>>>>>> 6a45ab8e
