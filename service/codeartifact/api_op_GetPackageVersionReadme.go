// Code generated by smithy-go-codegen DO NOT EDIT.

package codeartifact

import (
	"context"
	awsmiddleware "github.com/aws/aws-sdk-go-v2/aws/middleware"
	"github.com/aws/aws-sdk-go-v2/aws/signer/v4"
	"github.com/aws/aws-sdk-go-v2/service/codeartifact/types"
	"github.com/aws/smithy-go/middleware"
	smithyhttp "github.com/aws/smithy-go/transport/http"
)

// Gets the readme file or descriptive text for a package version. The returned
// text might contain formatting. For example, it might contain formatting for
// Markdown or reStructuredText.
func (c *Client) GetPackageVersionReadme(ctx context.Context, params *GetPackageVersionReadmeInput, optFns ...func(*Options)) (*GetPackageVersionReadmeOutput, error) {
	if params == nil {
		params = &GetPackageVersionReadmeInput{}
	}

	result, metadata, err := c.invokeOperation(ctx, "GetPackageVersionReadme", params, optFns, c.addOperationGetPackageVersionReadmeMiddlewares)
	if err != nil {
		return nil, err
	}

	out := result.(*GetPackageVersionReadmeOutput)
	out.ResultMetadata = metadata
	return out, nil
}

type GetPackageVersionReadmeInput struct {

	// The name of the domain that contains the repository that contains the package
	// version with the requested readme file.
	//
	// This member is required.
	Domain *string

	// A format that specifies the type of the package version with the requested
	// readme file.
	//
	// This member is required.
	Format types.PackageFormat

	// The name of the package version that contains the requested readme file.
	//
	// This member is required.
	Package *string

	// A string that contains the package version (for example, 3.5.2).
	//
	// This member is required.
	PackageVersion *string

	// The repository that contains the package with the requested readme file.
	//
	// This member is required.
	Repository *string

	// The 12-digit account number of the Amazon Web Services account that owns the
	// domain. It does not include dashes or spaces.
	DomainOwner *string

	// The namespace of the package version with the requested readme file. The package
	// version component that specifies its namespace depends on its type. For
	// example:
<<<<<<< HEAD
	// - The namespace of a Maven package version is its groupId.
	// - The
	// namespace of an npm package version is its scope.
	// - Python and NuGet package
	// versions do not contain a corresponding component, package versions of those
	// formats do not have a namespace.
=======
	//
	// * The namespace of an npm package version is its scope.
	//
	// * Python and
	// NuGet package versions do not contain a corresponding component, package
	// versions of those formats do not have a namespace.
>>>>>>> cec179c0
	Namespace *string

	noSmithyDocumentSerde
}

type GetPackageVersionReadmeOutput struct {

	// The format of the package with the requested readme file.
	Format types.PackageFormat

	// The namespace of the package version with the requested readme file. The package
	// version component that specifies its namespace depends on its type. For
	// example:
	// - The namespace of a Maven package version is its groupId.
	// - The
	// namespace of an npm package version is its scope.
	// - Python and NuGet package
	// versions do not contain a corresponding component, package versions of those
	// formats do not have a namespace.
	Namespace *string

	// The name of the package that contains the returned readme file.
	Package *string

	// The text of the returned readme file.
	Readme *string

	// The version of the package with the requested readme file.
	Version *string

	// The current revision associated with the package version.
	VersionRevision *string

	// Metadata pertaining to the operation's result.
	ResultMetadata middleware.Metadata

	noSmithyDocumentSerde
}

func (c *Client) addOperationGetPackageVersionReadmeMiddlewares(stack *middleware.Stack, options Options) (err error) {
	err = stack.Serialize.Add(&awsRestjson1_serializeOpGetPackageVersionReadme{}, middleware.After)
	if err != nil {
		return err
	}
	err = stack.Deserialize.Add(&awsRestjson1_deserializeOpGetPackageVersionReadme{}, middleware.After)
	if err != nil {
		return err
	}
	if err = addSetLoggerMiddleware(stack, options); err != nil {
		return err
	}
	if err = awsmiddleware.AddClientRequestIDMiddleware(stack); err != nil {
		return err
	}
	if err = smithyhttp.AddComputeContentLengthMiddleware(stack); err != nil {
		return err
	}
	if err = addResolveEndpointMiddleware(stack, options); err != nil {
		return err
	}
	if err = v4.AddComputePayloadSHA256Middleware(stack); err != nil {
		return err
	}
	if err = addRetryMiddlewares(stack, options); err != nil {
		return err
	}
	if err = addHTTPSignerV4Middleware(stack, options); err != nil {
		return err
	}
	if err = awsmiddleware.AddRawResponseToMetadata(stack); err != nil {
		return err
	}
	if err = awsmiddleware.AddRecordResponseTiming(stack); err != nil {
		return err
	}
	if err = addClientUserAgent(stack); err != nil {
		return err
	}
	if err = smithyhttp.AddErrorCloseResponseBodyMiddleware(stack); err != nil {
		return err
	}
	if err = smithyhttp.AddCloseResponseBodyMiddleware(stack); err != nil {
		return err
	}
	if err = addOpGetPackageVersionReadmeValidationMiddleware(stack); err != nil {
		return err
	}
	if err = stack.Initialize.Add(newServiceMetadataMiddleware_opGetPackageVersionReadme(options.Region), middleware.Before); err != nil {
		return err
	}
	if err = addRequestIDRetrieverMiddleware(stack); err != nil {
		return err
	}
	if err = addResponseErrorMiddleware(stack); err != nil {
		return err
	}
	if err = addRequestResponseLogging(stack, options); err != nil {
		return err
	}
	return nil
}

func newServiceMetadataMiddleware_opGetPackageVersionReadme(region string) *awsmiddleware.RegisterServiceMetadata {
	return &awsmiddleware.RegisterServiceMetadata{
		Region:        region,
		ServiceID:     ServiceID,
		SigningName:   "codeartifact",
		OperationName: "GetPackageVersionReadme",
	}
}<|MERGE_RESOLUTION|>--- conflicted
+++ resolved
@@ -65,21 +65,12 @@
 	// The namespace of the package version with the requested readme file. The package
 	// version component that specifies its namespace depends on its type. For
 	// example:
-<<<<<<< HEAD
-	// - The namespace of a Maven package version is its groupId.
-	// - The
-	// namespace of an npm package version is its scope.
-	// - Python and NuGet package
-	// versions do not contain a corresponding component, package versions of those
-	// formats do not have a namespace.
-=======
 	//
 	// * The namespace of an npm package version is its scope.
 	//
 	// * Python and
 	// NuGet package versions do not contain a corresponding component, package
 	// versions of those formats do not have a namespace.
->>>>>>> cec179c0
 	Namespace *string
 
 	noSmithyDocumentSerde
@@ -93,10 +84,13 @@
 	// The namespace of the package version with the requested readme file. The package
 	// version component that specifies its namespace depends on its type. For
 	// example:
-	// - The namespace of a Maven package version is its groupId.
-	// - The
+	//
+	// * The namespace of a Maven package version is its groupId.
+	//
+	// * The
 	// namespace of an npm package version is its scope.
-	// - Python and NuGet package
+	//
+	// * Python and NuGet package
 	// versions do not contain a corresponding component, package versions of those
 	// formats do not have a namespace.
 	Namespace *string
