--- conflicted
+++ resolved
@@ -65,19 +65,17 @@
 	// The namespace of the package that contains the requested package versions. The
 	// package component that specifies its namespace depends on its type. For
 	// example:
-	// - The namespace of a Maven package is its groupId.
-	// - The namespace of
+	//
+	// * The namespace of a Maven package is its groupId.
+	//
+	// * The namespace of
 	// an npm package is its scope.
-	// - Python and NuGet packages do not contain a
+	//
+	// * Python and NuGet packages do not contain a
 	// corresponding component, packages of those formats do not have a namespace.
-<<<<<<< HEAD
-	// -
-	// The namespace of a generic package is it’s namespace.
-=======
 	//
 	// *
 	// The namespace of a generic package is its namespace.
->>>>>>> cec179c0
 	Namespace *string
 
 	// The token for the next set of results. Use the value returned in the previous
@@ -100,11 +98,13 @@
 type ListPackageVersionsOutput struct {
 
 	// The default package version to display. This depends on the package format:
-	// -
-	// For Maven and PyPI packages, it's the most recently published package version.
-	// -
-	// For npm packages, it's the version referenced by the latest tag. If the latest
-	// tag is not set, it's the most recently published package version.
+	//
+	// *
+	// For Maven and PyPI packages, it's the most recently published package
+	// version.
+	//
+	// * For npm packages, it's the version referenced by the latest tag. If
+	// the latest tag is not set, it's the most recently published package version.
 	DefaultDisplayVersion *string
 
 	// A format of the package.
@@ -113,10 +113,13 @@
 	// The namespace of the package that contains the requested package versions. The
 	// package component that specifies its namespace depends on its type. For
 	// example:
-	// - The namespace of a Maven package is its groupId.
-	// - The namespace of
+	//
+	// * The namespace of a Maven package is its groupId.
+	//
+	// * The namespace of
 	// an npm package is its scope.
-	// - Python and NuGet packages do not contain a
+	//
+	// * Python and NuGet packages do not contain a
 	// corresponding component, packages of those formats do not have a namespace.
 	Namespace *string
 
