// Code generated by smithy-go-codegen DO NOT EDIT.

package dynamodb

import (
	"context"
	awsmiddleware "github.com/aws/aws-sdk-go-v2/aws/middleware"
	"github.com/aws/aws-sdk-go-v2/aws/retry"
	"github.com/aws/aws-sdk-go-v2/aws/signer/v4"
	"github.com/aws/aws-sdk-go-v2/service/dynamodb/types"
	smithy "github.com/awslabs/smithy-go"
	"github.com/awslabs/smithy-go/middleware"
	smithyhttp "github.com/awslabs/smithy-go/transport/http"
)

// Deletes an existing backup of a table. You can call DeleteBackup at a maximum
// rate of 10 times per second.
func (c *Client) DeleteBackup(ctx context.Context, params *DeleteBackupInput, optFns ...func(*Options)) (*DeleteBackupOutput, error) {
	stack := middleware.NewStack("DeleteBackup", smithyhttp.NewStackRequest)
	options := c.options.Copy()
	for _, fn := range optFns {
		fn(&options)
	}
	addawsAwsjson10_serdeOpDeleteBackupMiddlewares(stack)
	awsmiddleware.AddRequestInvocationIDMiddleware(stack)
	smithyhttp.AddContentLengthMiddleware(stack)
	AddResolveEndpointMiddleware(stack, options)
	v4.AddComputePayloadSHA256Middleware(stack)
	retry.AddRetryMiddlewares(stack, options)
	v4.AddHTTPSignerMiddleware(stack, options)
	awsmiddleware.AddAttemptClockSkewMiddleware(stack)
	smithyhttp.AddErrorCloseResponseBodyMiddleware(stack)
	smithyhttp.AddCloseResponseBodyMiddleware(stack)
	addOpDeleteBackupValidationMiddleware(stack)
	stack.Initialize.Add(newServiceMetadataMiddleware_opDeleteBackup(options.Region), middleware.Before)

	for _, fn := range options.APIOptions {
		if err := fn(stack); err != nil {
			return nil, err
		}
	}
	handler := middleware.DecorateHandler(smithyhttp.NewClientHandler(options.HTTPClient), stack)
	result, metadata, err := handler.Handle(ctx, params)
	if err != nil {
		return nil, &smithy.OperationError{
			ServiceID:     c.ServiceID(),
			OperationName: "DeleteBackup",
			Err:           err,
		}
	}
<<<<<<< HEAD

	return DeleteBackupRequest{Request: req, Input: input, Copy: c.DeleteBackupRequest}
=======
	out := result.(*DeleteBackupOutput)
	out.ResultMetadata = metadata
	return out, nil
>>>>>>> 6a45ab8e
}

type DeleteBackupInput struct {
	// The ARN associated with the backup.
	BackupArn *string
}

type DeleteBackupOutput struct {
	// Contains the description of the backup created for the table.
	BackupDescription *types.BackupDescription

	// Metadata pertaining to the operation's result.
	ResultMetadata middleware.Metadata
}

func addawsAwsjson10_serdeOpDeleteBackupMiddlewares(stack *middleware.Stack) {
	stack.Serialize.Add(&awsAwsjson10_serializeOpDeleteBackup{}, middleware.After)
	stack.Deserialize.Add(&awsAwsjson10_deserializeOpDeleteBackup{}, middleware.After)
}

func newServiceMetadataMiddleware_opDeleteBackup(region string) awsmiddleware.RegisterServiceMetadata {
	return awsmiddleware.RegisterServiceMetadata{
		Region:         region,
		ServiceName:    "DynamoDB",
		ServiceID:      "dynamodb",
		EndpointPrefix: "dynamodb",
		SigningName:    "dynamodb",
		OperationName:  "DeleteBackup",
	}
}<|MERGE_RESOLUTION|>--- conflicted
+++ resolved
@@ -48,14 +48,9 @@
 			Err:           err,
 		}
 	}
-<<<<<<< HEAD
-
-	return DeleteBackupRequest{Request: req, Input: input, Copy: c.DeleteBackupRequest}
-=======
 	out := result.(*DeleteBackupOutput)
 	out.ResultMetadata = metadata
 	return out, nil
->>>>>>> 6a45ab8e
 }
 
 type DeleteBackupInput struct {
