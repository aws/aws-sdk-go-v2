--- conflicted
+++ resolved
@@ -73,41 +73,9 @@
 	ResultMetadata middleware.Metadata
 }
 
-<<<<<<< HEAD
-const opUpdateContributorInsights = "UpdateContributorInsights"
-
-// UpdateContributorInsightsRequest returns a request value for making API operation for
-// Amazon DynamoDB.
-//
-// Updates the status for contributor insights for a specific table or index.
-//
-//    // Example sending a request using UpdateContributorInsightsRequest.
-//    req := client.UpdateContributorInsightsRequest(params)
-//    resp, err := req.Send(context.TODO())
-//    if err == nil {
-//        fmt.Println(resp)
-//    }
-//
-// Please also see https://docs.aws.amazon.com/goto/WebAPI/dynamodb-2012-08-10/UpdateContributorInsights
-func (c *Client) UpdateContributorInsightsRequest(input *UpdateContributorInsightsInput) UpdateContributorInsightsRequest {
-	op := &aws.Operation{
-		Name:       opUpdateContributorInsights,
-		HTTPMethod: "POST",
-		HTTPPath:   "/",
-	}
-
-	if input == nil {
-		input = &UpdateContributorInsightsInput{}
-	}
-
-	req := c.newRequest(op, input, &UpdateContributorInsightsOutput{})
-
-	return UpdateContributorInsightsRequest{Request: req, Input: input, Copy: c.UpdateContributorInsightsRequest}
-=======
 func addawsAwsjson10_serdeOpUpdateContributorInsightsMiddlewares(stack *middleware.Stack) {
 	stack.Serialize.Add(&awsAwsjson10_serializeOpUpdateContributorInsights{}, middleware.After)
 	stack.Deserialize.Add(&awsAwsjson10_deserializeOpUpdateContributorInsights{}, middleware.After)
->>>>>>> 6a45ab8e
 }
 
 func newServiceMetadataMiddleware_opUpdateContributorInsights(region string) awsmiddleware.RegisterServiceMetadata {
