// Code generated by smithy-go-codegen DO NOT EDIT.

package medialive

import (
	"context"
	"fmt"
	awsmiddleware "github.com/aws/aws-sdk-go-v2/aws/middleware"
	"github.com/aws/smithy-go/middleware"
	smithyhttp "github.com/aws/smithy-go/transport/http"
	"time"
)

// Creates an eventbridge rule template group to group your eventbridge rule
// templates and to attach to signal maps for dynamically creating notification
// rules.
func (c *Client) CreateEventBridgeRuleTemplateGroup(ctx context.Context, params *CreateEventBridgeRuleTemplateGroupInput, optFns ...func(*Options)) (*CreateEventBridgeRuleTemplateGroupOutput, error) {
	if params == nil {
		params = &CreateEventBridgeRuleTemplateGroupInput{}
	}

	result, metadata, err := c.invokeOperation(ctx, "CreateEventBridgeRuleTemplateGroup", params, optFns, c.addOperationCreateEventBridgeRuleTemplateGroupMiddlewares)
	if err != nil {
		return nil, err
	}

	out := result.(*CreateEventBridgeRuleTemplateGroupOutput)
	out.ResultMetadata = metadata
	return out, nil
}

// Placeholder documentation for CreateEventBridgeRuleTemplateGroupRequest
type CreateEventBridgeRuleTemplateGroupInput struct {

	// A resource's name. Names must be unique within the scope of a resource type in
	// a specific region.
	//
	// This member is required.
	Name *string

	// A resource's optional description.
	Description *string

	// An ID that you assign to a create request. This ID ensures idempotency when
	// creating resources.
	RequestId *string

	// Represents the tags associated with a resource.
	Tags map[string]string

	noSmithyDocumentSerde
}

// Placeholder documentation for CreateEventBridgeRuleTemplateGroupResponse
type CreateEventBridgeRuleTemplateGroupOutput struct {

	// An eventbridge rule template group's ARN (Amazon Resource Name)
	Arn *string

	// Placeholder documentation for __timestampIso8601
	CreatedAt *time.Time

	// A resource's optional description.
	Description *string

	// An eventbridge rule template group's id. AWS provided template groups have ids
	// that start with aws-
	Id *string

	// Placeholder documentation for __timestampIso8601
	ModifiedAt *time.Time

	// A resource's name. Names must be unique within the scope of a resource type in
	// a specific region.
	Name *string

	// Represents the tags associated with a resource.
	Tags map[string]string

	// Metadata pertaining to the operation's result.
	ResultMetadata middleware.Metadata

	noSmithyDocumentSerde
}

func (c *Client) addOperationCreateEventBridgeRuleTemplateGroupMiddlewares(stack *middleware.Stack, options Options) (err error) {
	if err := stack.Serialize.Add(&setOperationInputMiddleware{}, middleware.After); err != nil {
		return err
	}
	err = stack.Serialize.Add(&awsRestjson1_serializeOpCreateEventBridgeRuleTemplateGroup{}, middleware.After)
	if err != nil {
		return err
	}
	err = stack.Deserialize.Add(&awsRestjson1_deserializeOpCreateEventBridgeRuleTemplateGroup{}, middleware.After)
	if err != nil {
		return err
	}
	if err := addProtocolFinalizerMiddlewares(stack, options, "CreateEventBridgeRuleTemplateGroup"); err != nil {
		return fmt.Errorf("add protocol finalizers: %v", err)
	}

	if err = addlegacyEndpointContextSetter(stack, options); err != nil {
		return err
	}
	if err = addSetLoggerMiddleware(stack, options); err != nil {
		return err
	}
	if err = addClientRequestID(stack); err != nil {
		return err
	}
	if err = addComputeContentLength(stack); err != nil {
		return err
	}
	if err = addResolveEndpointMiddleware(stack, options); err != nil {
		return err
	}
	if err = addComputePayloadSHA256(stack); err != nil {
		return err
	}
	if err = addRetry(stack, options); err != nil {
		return err
	}
	if err = addRawResponseToMetadata(stack); err != nil {
		return err
	}
	if err = addRecordResponseTiming(stack); err != nil {
		return err
	}
	if err = addSpanRetryLoop(stack, options); err != nil {
		return err
	}
	if err = addClientUserAgent(stack, options); err != nil {
		return err
	}
	if err = smithyhttp.AddErrorCloseResponseBodyMiddleware(stack); err != nil {
		return err
	}
	if err = smithyhttp.AddCloseResponseBodyMiddleware(stack); err != nil {
		return err
	}
	if err = addSetLegacyContextSigningOptionsMiddleware(stack); err != nil {
		return err
	}
	if err = addTimeOffsetBuild(stack, c); err != nil {
		return err
	}
	if err = addUserAgentRetryMode(stack, options); err != nil {
		return err
	}
<<<<<<< HEAD
	if err = addCredentialSource(stack, options); err != nil {
=======
	if err = addIdempotencyToken_opCreateEventBridgeRuleTemplateGroupMiddleware(stack, options); err != nil {
>>>>>>> 147ea96a
		return err
	}
	if err = addOpCreateEventBridgeRuleTemplateGroupValidationMiddleware(stack); err != nil {
		return err
	}
	if err = stack.Initialize.Add(newServiceMetadataMiddleware_opCreateEventBridgeRuleTemplateGroup(options.Region), middleware.Before); err != nil {
		return err
	}
	if err = addRecursionDetection(stack); err != nil {
		return err
	}
	if err = addRequestIDRetrieverMiddleware(stack); err != nil {
		return err
	}
	if err = addResponseErrorMiddleware(stack); err != nil {
		return err
	}
	if err = addRequestResponseLogging(stack, options); err != nil {
		return err
	}
	if err = addDisableHTTPSMiddleware(stack, options); err != nil {
		return err
	}
	if err = addSpanInitializeStart(stack); err != nil {
		return err
	}
	if err = addSpanInitializeEnd(stack); err != nil {
		return err
	}
	if err = addSpanBuildRequestStart(stack); err != nil {
		return err
	}
	if err = addSpanBuildRequestEnd(stack); err != nil {
		return err
	}
	return nil
}

type idempotencyToken_initializeOpCreateEventBridgeRuleTemplateGroup struct {
	tokenProvider IdempotencyTokenProvider
}

func (*idempotencyToken_initializeOpCreateEventBridgeRuleTemplateGroup) ID() string {
	return "OperationIdempotencyTokenAutoFill"
}

func (m *idempotencyToken_initializeOpCreateEventBridgeRuleTemplateGroup) HandleInitialize(ctx context.Context, in middleware.InitializeInput, next middleware.InitializeHandler) (
	out middleware.InitializeOutput, metadata middleware.Metadata, err error,
) {
	if m.tokenProvider == nil {
		return next.HandleInitialize(ctx, in)
	}

	input, ok := in.Parameters.(*CreateEventBridgeRuleTemplateGroupInput)
	if !ok {
		return out, metadata, fmt.Errorf("expected middleware input to be of type *CreateEventBridgeRuleTemplateGroupInput ")
	}

	if input.RequestId == nil {
		t, err := m.tokenProvider.GetIdempotencyToken()
		if err != nil {
			return out, metadata, err
		}
		input.RequestId = &t
	}
	return next.HandleInitialize(ctx, in)
}
func addIdempotencyToken_opCreateEventBridgeRuleTemplateGroupMiddleware(stack *middleware.Stack, cfg Options) error {
	return stack.Initialize.Add(&idempotencyToken_initializeOpCreateEventBridgeRuleTemplateGroup{tokenProvider: cfg.IdempotencyTokenProvider}, middleware.Before)
}

func newServiceMetadataMiddleware_opCreateEventBridgeRuleTemplateGroup(region string) *awsmiddleware.RegisterServiceMetadata {
	return &awsmiddleware.RegisterServiceMetadata{
		Region:        region,
		ServiceID:     ServiceID,
		OperationName: "CreateEventBridgeRuleTemplateGroup",
	}
}<|MERGE_RESOLUTION|>--- conflicted
+++ resolved
@@ -147,11 +147,10 @@
 	if err = addUserAgentRetryMode(stack, options); err != nil {
 		return err
 	}
-<<<<<<< HEAD
 	if err = addCredentialSource(stack, options); err != nil {
-=======
+		return err
+	}
 	if err = addIdempotencyToken_opCreateEventBridgeRuleTemplateGroupMiddleware(stack, options); err != nil {
->>>>>>> 147ea96a
 		return err
 	}
 	if err = addOpCreateEventBridgeRuleTemplateGroupValidationMiddleware(stack); err != nil {
