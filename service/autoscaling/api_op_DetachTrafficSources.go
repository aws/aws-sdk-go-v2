// Code generated by smithy-go-codegen DO NOT EDIT.

package autoscaling

import (
	"context"
	awsmiddleware "github.com/aws/aws-sdk-go-v2/aws/middleware"
	"github.com/aws/aws-sdk-go-v2/aws/signer/v4"
	"github.com/aws/aws-sdk-go-v2/service/autoscaling/types"
	"github.com/aws/smithy-go/middleware"
	smithyhttp "github.com/aws/smithy-go/transport/http"
)

// Detaches one or more traffic sources from the specified Auto Scaling group. When
// you detach a taffic, it enters the Removing state while deregistering the
// instances in the group. When all instances are deregistered, then you can no
// longer describe the traffic source using the DescribeTrafficSources API call.
// The instances continue to run.
func (c *Client) DetachTrafficSources(ctx context.Context, params *DetachTrafficSourcesInput, optFns ...func(*Options)) (*DetachTrafficSourcesOutput, error) {
	if params == nil {
		params = &DetachTrafficSourcesInput{}
	}

	result, metadata, err := c.invokeOperation(ctx, "DetachTrafficSources", params, optFns, c.addOperationDetachTrafficSourcesMiddlewares)
	if err != nil {
		return nil, err
	}

	out := result.(*DetachTrafficSourcesOutput)
	out.ResultMetadata = metadata
	return out, nil
}

type DetachTrafficSourcesInput struct {

	// The name of the Auto Scaling group.
	//
	// This member is required.
	AutoScalingGroupName *string

<<<<<<< HEAD
	// The unique identifiers of one or more traffic sources you are detaching. You
	// can specify up to 10 traffic sources. Currently, you must specify an Amazon
	// Resource Name (ARN) for an existing VPC Lattice target group. When you detach a
	// target group, it enters the Removing state while deregistering the instances
	// in the group. When all instances are deregistered, then you can no longer
	// describe the target group using the DescribeTrafficSources API call. The
	// instances continue to run.
=======
	// The unique identifiers of one or more traffic sources you are detaching. You can
	// specify up to 10 traffic sources.
>>>>>>> 342f3b47
	//
	// This member is required.
	TrafficSources []types.TrafficSourceIdentifier

	noSmithyDocumentSerde
}

type DetachTrafficSourcesOutput struct {
	// Metadata pertaining to the operation's result.
	ResultMetadata middleware.Metadata

	noSmithyDocumentSerde
}

func (c *Client) addOperationDetachTrafficSourcesMiddlewares(stack *middleware.Stack, options Options) (err error) {
	err = stack.Serialize.Add(&awsAwsquery_serializeOpDetachTrafficSources{}, middleware.After)
	if err != nil {
		return err
	}
	err = stack.Deserialize.Add(&awsAwsquery_deserializeOpDetachTrafficSources{}, middleware.After)
	if err != nil {
		return err
	}
	if err = addSetLoggerMiddleware(stack, options); err != nil {
		return err
	}
	if err = awsmiddleware.AddClientRequestIDMiddleware(stack); err != nil {
		return err
	}
	if err = smithyhttp.AddComputeContentLengthMiddleware(stack); err != nil {
		return err
	}
	if err = addResolveEndpointMiddleware(stack, options); err != nil {
		return err
	}
	if err = v4.AddComputePayloadSHA256Middleware(stack); err != nil {
		return err
	}
	if err = addRetryMiddlewares(stack, options); err != nil {
		return err
	}
	if err = addHTTPSignerV4Middleware(stack, options); err != nil {
		return err
	}
	if err = awsmiddleware.AddRawResponseToMetadata(stack); err != nil {
		return err
	}
	if err = awsmiddleware.AddRecordResponseTiming(stack); err != nil {
		return err
	}
	if err = addClientUserAgent(stack); err != nil {
		return err
	}
	if err = smithyhttp.AddErrorCloseResponseBodyMiddleware(stack); err != nil {
		return err
	}
	if err = smithyhttp.AddCloseResponseBodyMiddleware(stack); err != nil {
		return err
	}
	if err = addOpDetachTrafficSourcesValidationMiddleware(stack); err != nil {
		return err
	}
	if err = stack.Initialize.Add(newServiceMetadataMiddleware_opDetachTrafficSources(options.Region), middleware.Before); err != nil {
		return err
	}
	if err = addRequestIDRetrieverMiddleware(stack); err != nil {
		return err
	}
	if err = addResponseErrorMiddleware(stack); err != nil {
		return err
	}
	if err = addRequestResponseLogging(stack, options); err != nil {
		return err
	}
	return nil
}

func newServiceMetadataMiddleware_opDetachTrafficSources(region string) *awsmiddleware.RegisterServiceMetadata {
	return &awsmiddleware.RegisterServiceMetadata{
		Region:        region,
		ServiceID:     ServiceID,
		SigningName:   "autoscaling",
		OperationName: "DetachTrafficSources",
	}
}<|MERGE_RESOLUTION|>--- conflicted
+++ resolved
@@ -38,18 +38,8 @@
 	// This member is required.
 	AutoScalingGroupName *string
 
-<<<<<<< HEAD
-	// The unique identifiers of one or more traffic sources you are detaching. You
-	// can specify up to 10 traffic sources. Currently, you must specify an Amazon
-	// Resource Name (ARN) for an existing VPC Lattice target group. When you detach a
-	// target group, it enters the Removing state while deregistering the instances
-	// in the group. When all instances are deregistered, then you can no longer
-	// describe the target group using the DescribeTrafficSources API call. The
-	// instances continue to run.
-=======
 	// The unique identifiers of one or more traffic sources you are detaching. You can
 	// specify up to 10 traffic sources.
->>>>>>> 342f3b47
 	//
 	// This member is required.
 	TrafficSources []types.TrafficSourceIdentifier
