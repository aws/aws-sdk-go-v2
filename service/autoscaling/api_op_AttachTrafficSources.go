// Code generated by smithy-go-codegen DO NOT EDIT.

package autoscaling

import (
	"context"
	awsmiddleware "github.com/aws/aws-sdk-go-v2/aws/middleware"
	"github.com/aws/aws-sdk-go-v2/aws/signer/v4"
	"github.com/aws/aws-sdk-go-v2/service/autoscaling/types"
	"github.com/aws/smithy-go/middleware"
	smithyhttp "github.com/aws/smithy-go/transport/http"
)

<<<<<<< HEAD
// Reserved for use with Amazon VPC Lattice, which is in preview and subject to
// change. Do not use this API for production workloads. This API is also subject
// to change. Attaches one or more traffic sources to the specified Auto Scaling
// group. To describe the traffic sources for an Auto Scaling group, call the
// DescribeTrafficSourcesAPI. To detach a traffic source from the Auto Scaling
// group, call the DetachTrafficSources API. This operation is additive and does
// not detach existing traffic sources from the Auto Scaling group.
=======
// Attaches one or more traffic sources to the specified Auto Scaling group. You
// can use any of the following as traffic sources for an Auto Scaling group:
//
// *
// Application Load Balancer
//
// * Classic Load Balancer
//
// * Network Load Balancer
//
// *
// Gateway Load Balancer
//
// * VPC Lattice
//
// This operation is additive and does not
// detach existing traffic sources from the Auto Scaling group. After the operation
// completes, use the DescribeTrafficSources API to return details about the state
// of the attachments between traffic sources and your Auto Scaling group. To
// detach a traffic source from the Auto Scaling group, call the
// DetachTrafficSources API.
>>>>>>> 342f3b47
func (c *Client) AttachTrafficSources(ctx context.Context, params *AttachTrafficSourcesInput, optFns ...func(*Options)) (*AttachTrafficSourcesOutput, error) {
	if params == nil {
		params = &AttachTrafficSourcesInput{}
	}

	result, metadata, err := c.invokeOperation(ctx, "AttachTrafficSources", params, optFns, c.addOperationAttachTrafficSourcesMiddlewares)
	if err != nil {
		return nil, err
	}

	out := result.(*AttachTrafficSourcesOutput)
	out.ResultMetadata = metadata
	return out, nil
}

type AttachTrafficSourcesInput struct {

	// The name of the Auto Scaling group.
	//
	// This member is required.
	AutoScalingGroupName *string

<<<<<<< HEAD
	// The unique identifiers of one or more traffic sources. You can specify up to
	// 10 traffic sources. Currently, you must specify an Amazon Resource Name (ARN)
	// for an existing VPC Lattice target group. Amazon EC2 Auto Scaling registers the
	// running instances with the attached target groups. The target groups receive
	// incoming traffic and route requests to one or more registered targets.
=======
	// The unique identifiers of one or more traffic sources. You can specify up to 10
	// traffic sources.
>>>>>>> 342f3b47
	//
	// This member is required.
	TrafficSources []types.TrafficSourceIdentifier

	noSmithyDocumentSerde
}

type AttachTrafficSourcesOutput struct {
	// Metadata pertaining to the operation's result.
	ResultMetadata middleware.Metadata

	noSmithyDocumentSerde
}

func (c *Client) addOperationAttachTrafficSourcesMiddlewares(stack *middleware.Stack, options Options) (err error) {
	err = stack.Serialize.Add(&awsAwsquery_serializeOpAttachTrafficSources{}, middleware.After)
	if err != nil {
		return err
	}
	err = stack.Deserialize.Add(&awsAwsquery_deserializeOpAttachTrafficSources{}, middleware.After)
	if err != nil {
		return err
	}
	if err = addSetLoggerMiddleware(stack, options); err != nil {
		return err
	}
	if err = awsmiddleware.AddClientRequestIDMiddleware(stack); err != nil {
		return err
	}
	if err = smithyhttp.AddComputeContentLengthMiddleware(stack); err != nil {
		return err
	}
	if err = addResolveEndpointMiddleware(stack, options); err != nil {
		return err
	}
	if err = v4.AddComputePayloadSHA256Middleware(stack); err != nil {
		return err
	}
	if err = addRetryMiddlewares(stack, options); err != nil {
		return err
	}
	if err = addHTTPSignerV4Middleware(stack, options); err != nil {
		return err
	}
	if err = awsmiddleware.AddRawResponseToMetadata(stack); err != nil {
		return err
	}
	if err = awsmiddleware.AddRecordResponseTiming(stack); err != nil {
		return err
	}
	if err = addClientUserAgent(stack); err != nil {
		return err
	}
	if err = smithyhttp.AddErrorCloseResponseBodyMiddleware(stack); err != nil {
		return err
	}
	if err = smithyhttp.AddCloseResponseBodyMiddleware(stack); err != nil {
		return err
	}
	if err = addOpAttachTrafficSourcesValidationMiddleware(stack); err != nil {
		return err
	}
	if err = stack.Initialize.Add(newServiceMetadataMiddleware_opAttachTrafficSources(options.Region), middleware.Before); err != nil {
		return err
	}
	if err = addRequestIDRetrieverMiddleware(stack); err != nil {
		return err
	}
	if err = addResponseErrorMiddleware(stack); err != nil {
		return err
	}
	if err = addRequestResponseLogging(stack, options); err != nil {
		return err
	}
	return nil
}

func newServiceMetadataMiddleware_opAttachTrafficSources(region string) *awsmiddleware.RegisterServiceMetadata {
	return &awsmiddleware.RegisterServiceMetadata{
		Region:        region,
		ServiceID:     ServiceID,
		SigningName:   "autoscaling",
		OperationName: "AttachTrafficSources",
	}
}<|MERGE_RESOLUTION|>--- conflicted
+++ resolved
@@ -11,15 +11,6 @@
 	smithyhttp "github.com/aws/smithy-go/transport/http"
 )
 
-<<<<<<< HEAD
-// Reserved for use with Amazon VPC Lattice, which is in preview and subject to
-// change. Do not use this API for production workloads. This API is also subject
-// to change. Attaches one or more traffic sources to the specified Auto Scaling
-// group. To describe the traffic sources for an Auto Scaling group, call the
-// DescribeTrafficSourcesAPI. To detach a traffic source from the Auto Scaling
-// group, call the DetachTrafficSources API. This operation is additive and does
-// not detach existing traffic sources from the Auto Scaling group.
-=======
 // Attaches one or more traffic sources to the specified Auto Scaling group. You
 // can use any of the following as traffic sources for an Auto Scaling group:
 //
@@ -41,7 +32,6 @@
 // of the attachments between traffic sources and your Auto Scaling group. To
 // detach a traffic source from the Auto Scaling group, call the
 // DetachTrafficSources API.
->>>>>>> 342f3b47
 func (c *Client) AttachTrafficSources(ctx context.Context, params *AttachTrafficSourcesInput, optFns ...func(*Options)) (*AttachTrafficSourcesOutput, error) {
 	if params == nil {
 		params = &AttachTrafficSourcesInput{}
@@ -64,16 +54,8 @@
 	// This member is required.
 	AutoScalingGroupName *string
 
-<<<<<<< HEAD
-	// The unique identifiers of one or more traffic sources. You can specify up to
-	// 10 traffic sources. Currently, you must specify an Amazon Resource Name (ARN)
-	// for an existing VPC Lattice target group. Amazon EC2 Auto Scaling registers the
-	// running instances with the attached target groups. The target groups receive
-	// incoming traffic and route requests to one or more registered targets.
-=======
 	// The unique identifiers of one or more traffic sources. You can specify up to 10
 	// traffic sources.
->>>>>>> 342f3b47
 	//
 	// This member is required.
 	TrafficSources []types.TrafficSourceIdentifier
