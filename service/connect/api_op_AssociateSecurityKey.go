// Code generated by smithy-go-codegen DO NOT EDIT.

package connect

import (
	"context"
	"fmt"
	awsmiddleware "github.com/aws/aws-sdk-go-v2/aws/middleware"
	"github.com/aws/smithy-go/middleware"
	smithyhttp "github.com/aws/smithy-go/transport/http"
)

// This API is in preview release for Amazon Connect and is subject to change.
//
// Associates a security key to the instance.
func (c *Client) AssociateSecurityKey(ctx context.Context, params *AssociateSecurityKeyInput, optFns ...func(*Options)) (*AssociateSecurityKeyOutput, error) {
	if params == nil {
		params = &AssociateSecurityKeyInput{}
	}

	result, metadata, err := c.invokeOperation(ctx, "AssociateSecurityKey", params, optFns, c.addOperationAssociateSecurityKeyMiddlewares)
	if err != nil {
		return nil, err
	}

	out := result.(*AssociateSecurityKeyOutput)
	out.ResultMetadata = metadata
	return out, nil
}

type AssociateSecurityKeyInput struct {

	// The identifier of the Amazon Connect instance. You can [find the instance ID] in the Amazon Resource
	// Name (ARN) of the instance.
	//
	// [find the instance ID]: https://docs.aws.amazon.com/connect/latest/adminguide/find-instance-arn.html
	//
	// This member is required.
	InstanceId *string

	// A valid security key in PEM format as a String.
	//
	// This member is required.
	Key *string

	// A unique, case-sensitive identifier that you provide to ensure the idempotency
	// of the request. If not provided, the Amazon Web Services SDK populates this
	// field. For more information about idempotency, see [Making retries safe with idempotent APIs].
	//
	// [Making retries safe with idempotent APIs]: https://aws.amazon.com/builders-library/making-retries-safe-with-idempotent-APIs/
	ClientToken *string

	noSmithyDocumentSerde
}

type AssociateSecurityKeyOutput struct {

	// The existing association identifier that uniquely identifies the resource type
	// and storage config for the given instance ID.
	AssociationId *string

	// Metadata pertaining to the operation's result.
	ResultMetadata middleware.Metadata

	noSmithyDocumentSerde
}

func (c *Client) addOperationAssociateSecurityKeyMiddlewares(stack *middleware.Stack, options Options) (err error) {
	if err := stack.Serialize.Add(&setOperationInputMiddleware{}, middleware.After); err != nil {
		return err
	}
	err = stack.Serialize.Add(&awsRestjson1_serializeOpAssociateSecurityKey{}, middleware.After)
	if err != nil {
		return err
	}
	err = stack.Deserialize.Add(&awsRestjson1_deserializeOpAssociateSecurityKey{}, middleware.After)
	if err != nil {
		return err
	}
	if err := addProtocolFinalizerMiddlewares(stack, options, "AssociateSecurityKey"); err != nil {
		return fmt.Errorf("add protocol finalizers: %v", err)
	}

	if err = addlegacyEndpointContextSetter(stack, options); err != nil {
		return err
	}
	if err = addSetLoggerMiddleware(stack, options); err != nil {
		return err
	}
	if err = addClientRequestID(stack); err != nil {
		return err
	}
	if err = addComputeContentLength(stack); err != nil {
		return err
	}
	if err = addResolveEndpointMiddleware(stack, options); err != nil {
		return err
	}
	if err = addComputePayloadSHA256(stack); err != nil {
		return err
	}
	if err = addRetry(stack, options); err != nil {
		return err
	}
	if err = addRawResponseToMetadata(stack); err != nil {
		return err
	}
	if err = addRecordResponseTiming(stack); err != nil {
		return err
	}
	if err = addSpanRetryLoop(stack, options); err != nil {
		return err
	}
	if err = addClientUserAgent(stack, options); err != nil {
		return err
	}
	if err = smithyhttp.AddErrorCloseResponseBodyMiddleware(stack); err != nil {
		return err
	}
	if err = smithyhttp.AddCloseResponseBodyMiddleware(stack); err != nil {
		return err
	}
	if err = addSetLegacyContextSigningOptionsMiddleware(stack); err != nil {
		return err
	}
	if err = addTimeOffsetBuild(stack, c); err != nil {
		return err
	}
	if err = addUserAgentRetryMode(stack, options); err != nil {
		return err
	}
<<<<<<< HEAD
	if err = addCredentialSource(stack, options); err != nil {
=======
	if err = addIdempotencyToken_opAssociateSecurityKeyMiddleware(stack, options); err != nil {
>>>>>>> c8a8ccb6
		return err
	}
	if err = addOpAssociateSecurityKeyValidationMiddleware(stack); err != nil {
		return err
	}
	if err = stack.Initialize.Add(newServiceMetadataMiddleware_opAssociateSecurityKey(options.Region), middleware.Before); err != nil {
		return err
	}
	if err = addRecursionDetection(stack); err != nil {
		return err
	}
	if err = addRequestIDRetrieverMiddleware(stack); err != nil {
		return err
	}
	if err = addResponseErrorMiddleware(stack); err != nil {
		return err
	}
	if err = addRequestResponseLogging(stack, options); err != nil {
		return err
	}
	if err = addDisableHTTPSMiddleware(stack, options); err != nil {
		return err
	}
	if err = addSpanInitializeStart(stack); err != nil {
		return err
	}
	if err = addSpanInitializeEnd(stack); err != nil {
		return err
	}
	if err = addSpanBuildRequestStart(stack); err != nil {
		return err
	}
	if err = addSpanBuildRequestEnd(stack); err != nil {
		return err
	}
	return nil
}

type idempotencyToken_initializeOpAssociateSecurityKey struct {
	tokenProvider IdempotencyTokenProvider
}

func (*idempotencyToken_initializeOpAssociateSecurityKey) ID() string {
	return "OperationIdempotencyTokenAutoFill"
}

func (m *idempotencyToken_initializeOpAssociateSecurityKey) HandleInitialize(ctx context.Context, in middleware.InitializeInput, next middleware.InitializeHandler) (
	out middleware.InitializeOutput, metadata middleware.Metadata, err error,
) {
	if m.tokenProvider == nil {
		return next.HandleInitialize(ctx, in)
	}

	input, ok := in.Parameters.(*AssociateSecurityKeyInput)
	if !ok {
		return out, metadata, fmt.Errorf("expected middleware input to be of type *AssociateSecurityKeyInput ")
	}

	if input.ClientToken == nil {
		t, err := m.tokenProvider.GetIdempotencyToken()
		if err != nil {
			return out, metadata, err
		}
		input.ClientToken = &t
	}
	return next.HandleInitialize(ctx, in)
}
func addIdempotencyToken_opAssociateSecurityKeyMiddleware(stack *middleware.Stack, cfg Options) error {
	return stack.Initialize.Add(&idempotencyToken_initializeOpAssociateSecurityKey{tokenProvider: cfg.IdempotencyTokenProvider}, middleware.Before)
}

func newServiceMetadataMiddleware_opAssociateSecurityKey(region string) *awsmiddleware.RegisterServiceMetadata {
	return &awsmiddleware.RegisterServiceMetadata{
		Region:        region,
		ServiceID:     ServiceID,
		OperationName: "AssociateSecurityKey",
	}
}<|MERGE_RESOLUTION|>--- conflicted
+++ resolved
@@ -129,11 +129,10 @@
 	if err = addUserAgentRetryMode(stack, options); err != nil {
 		return err
 	}
-<<<<<<< HEAD
 	if err = addCredentialSource(stack, options); err != nil {
-=======
+		return err
+	}
 	if err = addIdempotencyToken_opAssociateSecurityKeyMiddleware(stack, options); err != nil {
->>>>>>> c8a8ccb6
 		return err
 	}
 	if err = addOpAssociateSecurityKeyValidationMiddleware(stack); err != nil {
