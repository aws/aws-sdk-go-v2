--- conflicted
+++ resolved
@@ -130,11 +130,10 @@
 	if err = addUserAgentRetryMode(stack, options); err != nil {
 		return err
 	}
-<<<<<<< HEAD
 	if err = addCredentialSource(stack, options); err != nil {
-=======
+		return err
+	}
 	if err = addIdempotencyToken_opDisassociateLexBotMiddleware(stack, options); err != nil {
->>>>>>> c8a8ccb6
 		return err
 	}
 	if err = addOpDisassociateLexBotValidationMiddleware(stack); err != nil {
