package config

import (
	"context"
	"io"
	"net/http"

	"github.com/aws/aws-sdk-go-v2/aws"
	"github.com/aws/aws-sdk-go-v2/credentials/ec2rolecreds"
	"github.com/aws/aws-sdk-go-v2/credentials/endpointcreds"
	"github.com/aws/aws-sdk-go-v2/credentials/processcreds"
	"github.com/aws/aws-sdk-go-v2/credentials/ssocreds"
	"github.com/aws/aws-sdk-go-v2/credentials/stscreds"
	"github.com/aws/aws-sdk-go-v2/feature/ec2/imds"
	smithybearer "github.com/aws/smithy-go/auth/bearer"
	"github.com/aws/smithy-go/logging"
	"github.com/aws/smithy-go/middleware"
)

// sharedConfigProfileProvider provides access to the shared config profile
// name external configuration value.
type sharedConfigProfileProvider interface {
	getSharedConfigProfile(ctx context.Context) (string, bool, error)
}

// getSharedConfigProfile searches the configs for a sharedConfigProfileProvider
// and returns the value if found. Returns an error if a provider fails before a
// value is found.
func getSharedConfigProfile(ctx context.Context, configs configs) (value string, found bool, err error) {
	for _, cfg := range configs {
		if p, ok := cfg.(sharedConfigProfileProvider); ok {
			value, found, err = p.getSharedConfigProfile(ctx)
			if err != nil || found {
				break
			}
		}
	}
	return
}

// sharedConfigFilesProvider provides access to the shared config filesnames
// external configuration value.
type sharedConfigFilesProvider interface {
	getSharedConfigFiles(ctx context.Context) ([]string, bool, error)
}

// getSharedConfigFiles searches the configs for a sharedConfigFilesProvider
// and returns the value if found. Returns an error if a provider fails before a
// value is found.
func getSharedConfigFiles(ctx context.Context, configs configs) (value []string, found bool, err error) {
	for _, cfg := range configs {
		if p, ok := cfg.(sharedConfigFilesProvider); ok {
			value, found, err = p.getSharedConfigFiles(ctx)
			if err != nil || found {
				break
			}
		}
	}

	return
}

// sharedCredentialsFilesProvider provides access to the shared credentials filesnames
// external configuration value.
type sharedCredentialsFilesProvider interface {
	getSharedCredentialsFiles(ctx context.Context) ([]string, bool, error)
}

// getSharedCredentialsFiles searches the configs for a sharedCredentialsFilesProvider
// and returns the value if found. Returns an error if a provider fails before a
// value is found.
func getSharedCredentialsFiles(ctx context.Context, configs configs) (value []string, found bool, err error) {
	for _, cfg := range configs {
		if p, ok := cfg.(sharedCredentialsFilesProvider); ok {
			value, found, err = p.getSharedCredentialsFiles(ctx)
			if err != nil || found {
				break
			}
		}
	}

	return
}

// customCABundleProvider provides access to the custom CA bundle PEM bytes.
type customCABundleProvider interface {
	getCustomCABundle(ctx context.Context) (io.Reader, bool, error)
}

// getCustomCABundle searches the configs for a customCABundleProvider
// and returns the value if found. Returns an error if a provider fails before a
// value is found.
func getCustomCABundle(ctx context.Context, configs configs) (value io.Reader, found bool, err error) {
	for _, cfg := range configs {
		if p, ok := cfg.(customCABundleProvider); ok {
			value, found, err = p.getCustomCABundle(ctx)
			if err != nil || found {
				break
			}
		}
	}

	return
}

// regionProvider provides access to the region external configuration value.
type regionProvider interface {
	getRegion(ctx context.Context) (string, bool, error)
}

// getRegion searches the configs for a regionProvider and returns the value
// if found. Returns an error if a provider fails before a value is found.
func getRegion(ctx context.Context, configs configs) (value string, found bool, err error) {
	for _, cfg := range configs {
		if p, ok := cfg.(regionProvider); ok {
			value, found, err = p.getRegion(ctx)
			if err != nil || found {
				break
			}
		}
	}
	return
}

// IgnoreConfiguredEndpointsProvider is needed to search for all providers
// that provide a flag to disable configured endpoints.
type IgnoreConfiguredEndpointsProvider interface {
	GetIgnoreConfiguredEndpoints(ctx context.Context) (bool, bool, error)
}

// GetIgnoreConfiguredEndpoints is used in knowing when to disable configured
// endpoints feature.
func GetIgnoreConfiguredEndpoints(ctx context.Context, configs []interface{}) (value bool, found bool, err error) {
	for _, cfg := range configs {
		if p, ok := cfg.(IgnoreConfiguredEndpointsProvider); ok {
			value, found, err = p.GetIgnoreConfiguredEndpoints(ctx)
			if err != nil || found {
				break
			}
		}
	}
	return
}

type baseEndpointProvider interface {
	getBaseEndpoint(ctx context.Context) (string, bool, error)
}

func getBaseEndpoint(ctx context.Context, configs configs) (value string, found bool, err error) {
	for _, cfg := range configs {
		if p, ok := cfg.(baseEndpointProvider); ok {
			value, found, err = p.getBaseEndpoint(ctx)
			if err != nil || found {
				break
			}
		}
	}
	return
}

type servicesObjectProvider interface {
	getServicesObject(ctx context.Context) (map[string]map[string]string, bool, error)
}

func getServicesObject(ctx context.Context, configs configs) (value map[string]map[string]string, found bool, err error) {
	for _, cfg := range configs {
		if p, ok := cfg.(servicesObjectProvider); ok {
			value, found, err = p.getServicesObject(ctx)
			if err != nil || found {
				break
			}
		}
	}
	return
}

// appIDProvider provides access to the sdk app ID value
type appIDProvider interface {
	getAppID(ctx context.Context) (string, bool, error)
}

func getAppID(ctx context.Context, configs configs) (value string, found bool, err error) {
	for _, cfg := range configs {
		if p, ok := cfg.(appIDProvider); ok {
			value, found, err = p.getAppID(ctx)
			if err != nil || found {
				break
			}
		}
	}
	return
}

// disableRequestCompressionProvider provides access to the DisableRequestCompression
type disableRequestCompressionProvider interface {
	getDisableRequestCompression(context.Context) (bool, bool, error)
}

func getDisableRequestCompression(ctx context.Context, configs configs) (value bool, found bool, err error) {
	for _, cfg := range configs {
		if p, ok := cfg.(disableRequestCompressionProvider); ok {
			value, found, err = p.getDisableRequestCompression(ctx)
			if err != nil || found {
				break
			}
		}
	}
	return
}

// requestMinCompressSizeBytesProvider provides access to the MinCompressSizeBytes
type requestMinCompressSizeBytesProvider interface {
	getRequestMinCompressSizeBytes(context.Context) (int64, bool, error)
}

func getRequestMinCompressSizeBytes(ctx context.Context, configs configs) (value int64, found bool, err error) {
	for _, cfg := range configs {
		if p, ok := cfg.(requestMinCompressSizeBytesProvider); ok {
			value, found, err = p.getRequestMinCompressSizeBytes(ctx)
			if err != nil || found {
				break
			}
		}
	}
	return
}

// accountIDEndpointModeProvider provides access to the AccountIDEndpointMode
type accountIDEndpointModeProvider interface {
	getAccountIDEndpointMode(context.Context) (aws.AccountIDEndpointMode, bool, error)
}

func getAccountIDEndpointMode(ctx context.Context, configs configs) (value aws.AccountIDEndpointMode, found bool, err error) {
	for _, cfg := range configs {
		if p, ok := cfg.(accountIDEndpointModeProvider); ok {
			value, found, err = p.getAccountIDEndpointMode(ctx)
			if err != nil || found {
				break
			}
		}
	}
	return
}

// requestChecksumCalculationProvider provides access to the RequestChecksumCalculation
type requestChecksumCalculationProvider interface {
	getRequestChecksumCalculation(context.Context) (aws.RequestChecksumCalculation, bool, error)
}

func getRequestChecksumCalculation(ctx context.Context, configs configs) (value aws.RequestChecksumCalculation, found bool, err error) {
	for _, cfg := range configs {
		if p, ok := cfg.(requestChecksumCalculationProvider); ok {
			value, found, err = p.getRequestChecksumCalculation(ctx)
			if err != nil || found {
				break
			}
		}
	}
	return
}

// responseChecksumValidationProvider provides access to the ResponseChecksumValidation
type responseChecksumValidationProvider interface {
	getResponseChecksumValidation(context.Context) (aws.ResponseChecksumValidation, bool, error)
}

func getResponseChecksumValidation(ctx context.Context, configs configs) (value aws.ResponseChecksumValidation, found bool, err error) {
	for _, cfg := range configs {
		if p, ok := cfg.(responseChecksumValidationProvider); ok {
			value, found, err = p.getResponseChecksumValidation(ctx)
			if err != nil || found {
				break
			}
		}
	}
	return
}

// ec2IMDSRegionProvider provides access to the ec2 imds region
// configuration value
type ec2IMDSRegionProvider interface {
	getEC2IMDSRegion(ctx context.Context) (string, bool, error)
}

// getEC2IMDSRegion searches the configs for a ec2IMDSRegionProvider and
// returns the value if found. Returns an error if a provider fails before
// a value is found.
func getEC2IMDSRegion(ctx context.Context, configs configs) (region string, found bool, err error) {
	for _, cfg := range configs {
		if provider, ok := cfg.(ec2IMDSRegionProvider); ok {
			region, found, err = provider.getEC2IMDSRegion(ctx)
			if err != nil || found {
				break
			}
		}
	}
	return
}

// credentialsProviderProvider provides access to the credentials external
// configuration value.
type credentialsProviderProvider interface {
	getCredentialsProvider(ctx context.Context) (aws.CredentialsProvider, bool, error)
}

// getCredentialsProvider searches the configs for a credentialsProviderProvider
// and returns the value if found. Returns an error if a provider fails before a
// value is found.
func getCredentialsProvider(ctx context.Context, configs configs) (p aws.CredentialsProvider, found bool, err error) {
	for _, cfg := range configs {
		if provider, ok := cfg.(credentialsProviderProvider); ok {
			p, found, err = provider.getCredentialsProvider(ctx)
			if err != nil || found {
				break
			}
		}
	}
	return
}

// credentialsCacheOptionsProvider is an interface for retrieving a function for setting
// the aws.CredentialsCacheOptions.
type credentialsCacheOptionsProvider interface {
	getCredentialsCacheOptions(ctx context.Context) (func(*aws.CredentialsCacheOptions), bool, error)
}

// getCredentialsCacheOptionsProvider is an interface for retrieving a function for setting
// the aws.CredentialsCacheOptions.
func getCredentialsCacheOptionsProvider(ctx context.Context, configs configs) (
	f func(*aws.CredentialsCacheOptions), found bool, err error,
) {
	for _, config := range configs {
		if p, ok := config.(credentialsCacheOptionsProvider); ok {
			f, found, err = p.getCredentialsCacheOptions(ctx)
			if err != nil || found {
				break
			}
		}
	}
	return
}

// bearerAuthTokenProviderProvider provides access to the bearer authentication
// token external configuration value.
type bearerAuthTokenProviderProvider interface {
	getBearerAuthTokenProvider(context.Context) (smithybearer.TokenProvider, bool, error)
}

// getBearerAuthTokenProvider searches the config sources for a
// bearerAuthTokenProviderProvider and returns the value if found. Returns an
// error if a provider fails before a value is found.
func getBearerAuthTokenProvider(ctx context.Context, configs configs) (p smithybearer.TokenProvider, found bool, err error) {
	for _, cfg := range configs {
		if provider, ok := cfg.(bearerAuthTokenProviderProvider); ok {
			p, found, err = provider.getBearerAuthTokenProvider(ctx)
			if err != nil || found {
				break
			}
		}
	}
	return
}

// bearerAuthTokenCacheOptionsProvider is an interface for retrieving a function for
// setting the smithy-go auth/bearer#TokenCacheOptions.
type bearerAuthTokenCacheOptionsProvider interface {
	getBearerAuthTokenCacheOptions(context.Context) (func(*smithybearer.TokenCacheOptions), bool, error)
}

// getBearerAuthTokenCacheOptionsProvider is an interface for retrieving a function for
// setting the smithy-go auth/bearer#TokenCacheOptions.
func getBearerAuthTokenCacheOptions(ctx context.Context, configs configs) (
	f func(*smithybearer.TokenCacheOptions), found bool, err error,
) {
	for _, config := range configs {
		if p, ok := config.(bearerAuthTokenCacheOptionsProvider); ok {
			f, found, err = p.getBearerAuthTokenCacheOptions(ctx)
			if err != nil || found {
				break
			}
		}
	}
	return
}

// ssoTokenProviderOptionsProvider is an interface for retrieving a function for
// setting the SDK's credentials/ssocreds#SSOTokenProviderOptions.
type ssoTokenProviderOptionsProvider interface {
	getSSOTokenProviderOptions(context.Context) (func(*ssocreds.SSOTokenProviderOptions), bool, error)
}

// getSSOTokenProviderOptions is an interface for retrieving a function for
// setting the SDK's credentials/ssocreds#SSOTokenProviderOptions.
func getSSOTokenProviderOptions(ctx context.Context, configs configs) (
	f func(*ssocreds.SSOTokenProviderOptions), found bool, err error,
) {
	for _, config := range configs {
		if p, ok := config.(ssoTokenProviderOptionsProvider); ok {
			f, found, err = p.getSSOTokenProviderOptions(ctx)
			if err != nil || found {
				break
			}
		}
	}
	return
}

// ssoTokenProviderOptionsProvider

// processCredentialOptions is an interface for retrieving a function for setting
// the processcreds.Options.
type processCredentialOptions interface {
	getProcessCredentialOptions(ctx context.Context) (func(*processcreds.Options), bool, error)
}

// getProcessCredentialOptions searches the slice of configs and returns the first function found
func getProcessCredentialOptions(ctx context.Context, configs configs) (f func(*processcreds.Options), found bool, err error) {
	for _, config := range configs {
		if p, ok := config.(processCredentialOptions); ok {
			f, found, err = p.getProcessCredentialOptions(ctx)
			if err != nil || found {
				break
			}
		}
	}
	return
}

// ec2RoleCredentialOptionsProvider is an interface for retrieving a function
// for setting the ec2rolecreds.Provider options.
type ec2RoleCredentialOptionsProvider interface {
	getEC2RoleCredentialOptions(ctx context.Context) (func(*ec2rolecreds.Options), bool, error)
}

// getEC2RoleCredentialProviderOptions searches the slice of configs and returns the first function found
func getEC2RoleCredentialProviderOptions(ctx context.Context, configs configs) (f func(*ec2rolecreds.Options), found bool, err error) {
	for _, config := range configs {
		if p, ok := config.(ec2RoleCredentialOptionsProvider); ok {
			f, found, err = p.getEC2RoleCredentialOptions(ctx)
			if err != nil || found {
				break
			}
		}
	}
	return
}

// defaultRegionProvider is an interface for retrieving a default region if a region was not resolved from other sources
type defaultRegionProvider interface {
	getDefaultRegion(ctx context.Context) (string, bool, error)
}

// getDefaultRegion searches the slice of configs and returns the first fallback region found
func getDefaultRegion(ctx context.Context, configs configs) (value string, found bool, err error) {
	for _, config := range configs {
		if p, ok := config.(defaultRegionProvider); ok {
			value, found, err = p.getDefaultRegion(ctx)
			if err != nil || found {
				break
			}
		}
	}
	return
}

// endpointCredentialOptionsProvider is an interface for retrieving a function for setting
// the endpointcreds.ProviderOptions.
type endpointCredentialOptionsProvider interface {
	getEndpointCredentialOptions(ctx context.Context) (func(*endpointcreds.Options), bool, error)
}

// getEndpointCredentialProviderOptions searches the slice of configs and returns the first function found
func getEndpointCredentialProviderOptions(ctx context.Context, configs configs) (f func(*endpointcreds.Options), found bool, err error) {
	for _, config := range configs {
		if p, ok := config.(endpointCredentialOptionsProvider); ok {
			f, found, err = p.getEndpointCredentialOptions(ctx)
			if err != nil || found {
				break
			}
		}
	}
	return
}

// webIdentityRoleCredentialOptionsProvider is an interface for retrieving a function for setting
// the stscreds.WebIdentityRoleProvider.
type webIdentityRoleCredentialOptionsProvider interface {
	getWebIdentityRoleCredentialOptions(ctx context.Context) (func(*stscreds.WebIdentityRoleOptions), bool, error)
}

// getWebIdentityCredentialProviderOptions searches the slice of configs and returns the first function found
func getWebIdentityCredentialProviderOptions(ctx context.Context, configs configs) (f func(*stscreds.WebIdentityRoleOptions), found bool, err error) {
	for _, config := range configs {
		if p, ok := config.(webIdentityRoleCredentialOptionsProvider); ok {
			f, found, err = p.getWebIdentityRoleCredentialOptions(ctx)
			if err != nil || found {
				break
			}
		}
	}
	return
}

// assumeRoleCredentialOptionsProvider is an interface for retrieving a function for setting
// the stscreds.AssumeRoleOptions.
type assumeRoleCredentialOptionsProvider interface {
	getAssumeRoleCredentialOptions(ctx context.Context) (func(*stscreds.AssumeRoleOptions), bool, error)
}

// getAssumeRoleCredentialProviderOptions searches the slice of configs and returns the first function found
func getAssumeRoleCredentialProviderOptions(ctx context.Context, configs configs) (f func(*stscreds.AssumeRoleOptions), found bool, err error) {
	for _, config := range configs {
		if p, ok := config.(assumeRoleCredentialOptionsProvider); ok {
			f, found, err = p.getAssumeRoleCredentialOptions(ctx)
			if err != nil || found {
				break
			}
		}
	}
	return
}

// HTTPClient is an HTTP client implementation
type HTTPClient interface {
	Do(*http.Request) (*http.Response, error)
}

// httpClientProvider is an interface for retrieving HTTPClient
type httpClientProvider interface {
	getHTTPClient(ctx context.Context) (HTTPClient, bool, error)
}

// getHTTPClient searches the slice of configs and returns the HTTPClient set on configs
func getHTTPClient(ctx context.Context, configs configs) (client HTTPClient, found bool, err error) {
	for _, config := range configs {
		if p, ok := config.(httpClientProvider); ok {
			client, found, err = p.getHTTPClient(ctx)
			if err != nil || found {
				break
			}
		}
	}
	return
}

// apiOptionsProvider is an interface for retrieving APIOptions
type apiOptionsProvider interface {
	getAPIOptions(ctx context.Context) ([]func(*middleware.Stack) error, bool, error)
}

// getAPIOptions searches the slice of configs and returns the APIOptions set on configs
func getAPIOptions(ctx context.Context, configs configs) (apiOptions []func(*middleware.Stack) error, found bool, err error) {
	for _, config := range configs {
		if p, ok := config.(apiOptionsProvider); ok {
			// retrieve APIOptions from configs and set it on cfg
			apiOptions, found, err = p.getAPIOptions(ctx)
			if err != nil || found {
				break
			}
		}
	}
	return
}

// endpointResolverProvider is an interface for retrieving an aws.EndpointResolver from a configuration source
type endpointResolverProvider interface {
	getEndpointResolver(ctx context.Context) (aws.EndpointResolver, bool, error)
}

// getEndpointResolver searches the provided config sources for a EndpointResolverFunc that can be used
// to configure the aws.Config.EndpointResolver value.
func getEndpointResolver(ctx context.Context, configs configs) (f aws.EndpointResolver, found bool, err error) {
	for _, c := range configs {
		if p, ok := c.(endpointResolverProvider); ok {
			f, found, err = p.getEndpointResolver(ctx)
			if err != nil || found {
				break
			}
		}
	}
	return
}

// endpointResolverWithOptionsProvider is an interface for retrieving an aws.EndpointResolverWithOptions from a configuration source
type endpointResolverWithOptionsProvider interface {
	getEndpointResolverWithOptions(ctx context.Context) (aws.EndpointResolverWithOptions, bool, error)
}

// getEndpointResolver searches the provided config sources for a EndpointResolverFunc that can be used
// to configure the aws.Config.EndpointResolver value.
func getEndpointResolverWithOptions(ctx context.Context, configs configs) (f aws.EndpointResolverWithOptions, found bool, err error) {
	for _, c := range configs {
		if p, ok := c.(endpointResolverWithOptionsProvider); ok {
			f, found, err = p.getEndpointResolverWithOptions(ctx)
			if err != nil || found {
				break
			}
		}
	}
	return
}

// loggerProvider is an interface for retrieving a logging.Logger from a configuration source.
type loggerProvider interface {
	getLogger(ctx context.Context) (logging.Logger, bool, error)
}

// getLogger searches the provided config sources for a logging.Logger that can be used
// to configure the aws.Config.Logger value.
func getLogger(ctx context.Context, configs configs) (l logging.Logger, found bool, err error) {
	for _, c := range configs {
		if p, ok := c.(loggerProvider); ok {
			l, found, err = p.getLogger(ctx)
			if err != nil || found {
				break
			}
		}
	}
	return
}

// clientLogModeProvider is an interface for retrieving the aws.ClientLogMode from a configuration source.
type clientLogModeProvider interface {
	getClientLogMode(ctx context.Context) (aws.ClientLogMode, bool, error)
}

func getClientLogMode(ctx context.Context, configs configs) (m aws.ClientLogMode, found bool, err error) {
	for _, c := range configs {
		if p, ok := c.(clientLogModeProvider); ok {
			m, found, err = p.getClientLogMode(ctx)
			if err != nil || found {
				break
			}
		}
	}
	return
}

// retryProvider is an configuration provider for custom Retryer.
type retryProvider interface {
	getRetryer(ctx context.Context) (func() aws.Retryer, bool, error)
}

func getRetryer(ctx context.Context, configs configs) (v func() aws.Retryer, found bool, err error) {
	for _, c := range configs {
		if p, ok := c.(retryProvider); ok {
			v, found, err = p.getRetryer(ctx)
			if err != nil || found {
				break
			}
		}
	}
	return
}

// logConfigurationWarningsProvider is an configuration provider for
// retrieving a boolean indicating whether configuration issues should
// be logged when loading from config sources
type logConfigurationWarningsProvider interface {
	getLogConfigurationWarnings(ctx context.Context) (bool, bool, error)
}

func getLogConfigurationWarnings(ctx context.Context, configs configs) (v bool, found bool, err error) {
	for _, c := range configs {
		if p, ok := c.(logConfigurationWarningsProvider); ok {
			v, found, err = p.getLogConfigurationWarnings(ctx)
			if err != nil || found {
				break
			}
		}
	}
	return
}

// ssoCredentialOptionsProvider is an interface for retrieving a function for setting
// the ssocreds.Options.
type ssoCredentialOptionsProvider interface {
	getSSOProviderOptions(context.Context) (func(*ssocreds.Options), bool, error)
}

func getSSOProviderOptions(ctx context.Context, configs configs) (v func(options *ssocreds.Options), found bool, err error) {
	for _, c := range configs {
		if p, ok := c.(ssoCredentialOptionsProvider); ok {
			v, found, err = p.getSSOProviderOptions(ctx)
			if err != nil || found {
				break
			}
		}
	}
	return v, found, err
}

type defaultsModeIMDSClientProvider interface {
	getDefaultsModeIMDSClient(context.Context) (*imds.Client, bool, error)
}

func getDefaultsModeIMDSClient(ctx context.Context, configs configs) (v *imds.Client, found bool, err error) {
	for _, c := range configs {
		if p, ok := c.(defaultsModeIMDSClientProvider); ok {
			v, found, err = p.getDefaultsModeIMDSClient(ctx)
			if err != nil || found {
				break
			}
		}
	}
	return v, found, err
}

type defaultsModeProvider interface {
	getDefaultsMode(context.Context) (aws.DefaultsMode, bool, error)
}

func getDefaultsMode(ctx context.Context, configs configs) (v aws.DefaultsMode, found bool, err error) {
	for _, c := range configs {
		if p, ok := c.(defaultsModeProvider); ok {
			v, found, err = p.getDefaultsMode(ctx)
			if err != nil || found {
				break
			}
		}
	}
	return v, found, err
}

type retryMaxAttemptsProvider interface {
	GetRetryMaxAttempts(context.Context) (int, bool, error)
}

func getRetryMaxAttempts(ctx context.Context, configs configs) (v int, found bool, err error) {
	for _, c := range configs {
		if p, ok := c.(retryMaxAttemptsProvider); ok {
			v, found, err = p.GetRetryMaxAttempts(ctx)
			if err != nil || found {
				break
			}
		}
	}
	return v, found, err
}

type retryModeProvider interface {
	GetRetryMode(context.Context) (aws.RetryMode, bool, error)
}

func getRetryMode(ctx context.Context, configs configs) (v aws.RetryMode, found bool, err error) {
	for _, c := range configs {
		if p, ok := c.(retryModeProvider); ok {
			v, found, err = p.GetRetryMode(ctx)
			if err != nil || found {
				break
			}
		}
	}
	return v, found, err
}

<<<<<<< HEAD
type serviceOptionsProvider interface {
	getServiceOptions(ctx context.Context) ([]func(string, any), bool, error)
}

func getServiceOptions(ctx context.Context, configs configs) (v []func(string, any), found bool, err error) {
	for _, c := range configs {
		if p, ok := c.(serviceOptionsProvider); ok {
			v, found, err = p.getServiceOptions(ctx)
			if err != nil || found {
				break
			}
		}
	}
	return v, found, err
=======
func getAuthSchemePreference(ctx context.Context, configs configs) ([]string, bool) {
	type provider interface {
		getAuthSchemePreference() ([]string, bool)
	}

	for _, cfg := range configs {
		if p, ok := cfg.(provider); ok {
			if v, ok := p.getAuthSchemePreference(); ok {
				return v, true
			}
		}
	}
	return nil, false
>>>>>>> 2e084610
}<|MERGE_RESOLUTION|>--- conflicted
+++ resolved
@@ -754,22 +754,6 @@
 	return v, found, err
 }
 
-<<<<<<< HEAD
-type serviceOptionsProvider interface {
-	getServiceOptions(ctx context.Context) ([]func(string, any), bool, error)
-}
-
-func getServiceOptions(ctx context.Context, configs configs) (v []func(string, any), found bool, err error) {
-	for _, c := range configs {
-		if p, ok := c.(serviceOptionsProvider); ok {
-			v, found, err = p.getServiceOptions(ctx)
-			if err != nil || found {
-				break
-			}
-		}
-	}
-	return v, found, err
-=======
 func getAuthSchemePreference(ctx context.Context, configs configs) ([]string, bool) {
 	type provider interface {
 		getAuthSchemePreference() ([]string, bool)
@@ -783,5 +767,20 @@
 		}
 	}
 	return nil, false
->>>>>>> 2e084610
+}
+
+type serviceOptionsProvider interface {
+	getServiceOptions(ctx context.Context) ([]func(string, any), bool, error)
+}
+
+func getServiceOptions(ctx context.Context, configs configs) (v []func(string, any), found bool, err error) {
+	for _, c := range configs {
+		if p, ok := c.(serviceOptionsProvider); ok {
+			v, found, err = p.getServiceOptions(ctx)
+			if err != nil || found {
+				break
+			}
+		}
+	}
+	return v, found, err
 }