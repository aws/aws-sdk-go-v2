package config

import (
	"context"
	"io"

	"github.com/aws/aws-sdk-go-v2/aws"
	"github.com/aws/aws-sdk-go-v2/credentials/ec2rolecreds"
	"github.com/aws/aws-sdk-go-v2/credentials/endpointcreds"
	"github.com/aws/aws-sdk-go-v2/credentials/processcreds"
	"github.com/aws/aws-sdk-go-v2/credentials/ssocreds"
	"github.com/aws/aws-sdk-go-v2/credentials/stscreds"
	"github.com/aws/aws-sdk-go-v2/feature/ec2/imds"
	smithybearer "github.com/aws/smithy-go/auth/bearer"
	"github.com/aws/smithy-go/logging"
	"github.com/aws/smithy-go/middleware"
	smithyhttp "github.com/aws/smithy-go/transport/http"
)

// LoadOptionsFunc is a type alias for LoadOptions functional option
type LoadOptionsFunc func(*LoadOptions) error

// LoadOptions are discrete set of options that are valid for loading the
// configuration
type LoadOptions struct {

	// Region is the region to send requests to.
	Region string

	// Credentials object to use when signing requests.
	Credentials aws.CredentialsProvider

	// Token provider for authentication operations with bearer authentication.
	BearerAuthTokenProvider smithybearer.TokenProvider

	// HTTPClient the SDK's API clients will use to invoke HTTP requests.
	HTTPClient HTTPClient

	// EndpointResolver that can be used to provide or override an endpoint for
	// the given service and region.
	//
	// See the `aws.EndpointResolver` documentation on usage.
	//
	// Deprecated: See EndpointResolverWithOptions
	EndpointResolver aws.EndpointResolver

	// EndpointResolverWithOptions that can be used to provide or override an
	// endpoint for the given service and region.
	//
	// See the `aws.EndpointResolverWithOptions` documentation on usage.
	EndpointResolverWithOptions aws.EndpointResolverWithOptions

	// RetryMaxAttempts specifies the maximum number attempts an API client
	// will call an operation that fails with a retryable error.
	//
	// This value will only be used if Retryer option is nil.
	RetryMaxAttempts int

	// RetryMode specifies the retry model the API client will be created with.
	//
	// This value will only be used if Retryer option is nil.
	RetryMode aws.RetryMode

	// Retryer is a function that provides a Retryer implementation. A Retryer
	// guides how HTTP requests should be retried in case of recoverable
	// failures.
	//
	// If not nil, RetryMaxAttempts, and RetryMode will be ignored.
	Retryer func() aws.Retryer

	// APIOptions provides the set of middleware mutations modify how the API
	// client requests will be handled. This is useful for adding additional
	// tracing data to a request, or changing behavior of the SDK's client.
	APIOptions []func(*middleware.Stack) error

	// Logger writer interface to write logging messages to.
	Logger logging.Logger

	// ClientLogMode is used to configure the events that will be sent to the
	// configured logger. This can be used to configure the logging of signing,
	// retries, request, and responses of the SDK clients.
	//
	// See the ClientLogMode type documentation for the complete set of logging
	// modes and available configuration.
	ClientLogMode *aws.ClientLogMode

	// SharedConfigProfile is the profile to be used when loading the SharedConfig
	SharedConfigProfile string

	// SharedConfigFiles is the slice of custom shared config files to use when
	// loading the SharedConfig. A non-default profile used within config file
	// must have name defined with prefix 'profile '. eg [profile xyz]
	// indicates a profile with name 'xyz'. To read more on the format of the
	// config file, please refer the documentation at
	// https://docs.aws.amazon.com/credref/latest/refdocs/file-format.html#file-format-config
	//
	// If duplicate profiles are provided within the same, or across multiple
	// shared config files, the next parsed profile will override only the
	// properties that conflict with the previously defined profile. Note that
	// if duplicate profiles are provided within the SharedCredentialsFiles and
	// SharedConfigFiles, the properties defined in shared credentials file
	// take precedence.
	SharedConfigFiles []string

	// SharedCredentialsFile is the slice of custom shared credentials files to
	// use when loading the SharedConfig. The profile name used within
	// credentials file must not prefix 'profile '. eg [xyz] indicates a
	// profile with name 'xyz'. Profile declared as [profile xyz] will be
	// ignored. To read more on the format of the credentials file, please
	// refer the documentation at
	// https://docs.aws.amazon.com/credref/latest/refdocs/file-format.html#file-format-creds
	//
	// If duplicate profiles are provided with a same, or across multiple
	// shared credentials files, the next parsed profile will override only
	// properties that conflict with the previously defined profile. Note that
	// if duplicate profiles are provided within the SharedCredentialsFiles and
	// SharedConfigFiles, the properties defined in shared credentials file
	// take precedence.
	SharedCredentialsFiles []string

	// CustomCABundle is CA bundle PEM bytes reader
	CustomCABundle io.Reader

	// DefaultRegion is the fall back region, used if a region was not resolved
	// from other sources
	DefaultRegion string

	// UseEC2IMDSRegion indicates if SDK should retrieve the region
	// from the EC2 Metadata service
	UseEC2IMDSRegion *UseEC2IMDSRegion

	// CredentialsCacheOptions is a function for setting the
	// aws.CredentialsCacheOptions
	CredentialsCacheOptions func(*aws.CredentialsCacheOptions)

	// BearerAuthTokenCacheOptions is a function for setting the smithy-go
	// auth/bearer#TokenCacheOptions
	BearerAuthTokenCacheOptions func(*smithybearer.TokenCacheOptions)

	// SSOTokenProviderOptions is a function for setting the
	// credentials/ssocreds.SSOTokenProviderOptions
	SSOTokenProviderOptions func(*ssocreds.SSOTokenProviderOptions)

	// ProcessCredentialOptions is a function for setting
	// the processcreds.Options
	ProcessCredentialOptions func(*processcreds.Options)

	// EC2RoleCredentialOptions is a function for setting
	// the ec2rolecreds.Options
	EC2RoleCredentialOptions func(*ec2rolecreds.Options)

	// EndpointCredentialOptions is a function for setting
	// the endpointcreds.Options
	EndpointCredentialOptions func(*endpointcreds.Options)

	// WebIdentityRoleCredentialOptions is a function for setting
	// the stscreds.WebIdentityRoleOptions
	WebIdentityRoleCredentialOptions func(*stscreds.WebIdentityRoleOptions)

	// AssumeRoleCredentialOptions is a function for setting the
	// stscreds.AssumeRoleOptions
	AssumeRoleCredentialOptions func(*stscreds.AssumeRoleOptions)

	// SSOProviderOptions is a function for setting
	// the ssocreds.Options
	SSOProviderOptions func(options *ssocreds.Options)

	// LogConfigurationWarnings when set to true, enables logging
	// configuration warnings
	LogConfigurationWarnings *bool

	// S3UseARNRegion specifies if the S3 service should allow ARNs to direct
	// the region, the client's requests are sent to.
	S3UseARNRegion *bool

	// S3DisableMultiRegionAccessPoints specifies if the S3 service should disable
	// the S3 Multi-Region access points feature.
	S3DisableMultiRegionAccessPoints *bool

	// EnableEndpointDiscovery specifies if endpoint discovery is enable for
	// the client.
	EnableEndpointDiscovery aws.EndpointDiscoveryEnableState

	// Specifies if the EC2 IMDS service client is enabled.
	//
	// AWS_EC2_METADATA_DISABLED=true
	EC2IMDSClientEnableState imds.ClientEnableState

	// Specifies the EC2 Instance Metadata Service default endpoint selection
	// mode (IPv4 or IPv6)
	EC2IMDSEndpointMode imds.EndpointModeState

	// Specifies the EC2 Instance Metadata Service endpoint to use. If
	// specified it overrides EC2IMDSEndpointMode.
	EC2IMDSEndpoint string

	// Specifies that SDK clients must resolve a dual-stack endpoint for
	// services.
	UseDualStackEndpoint aws.DualStackEndpointState

	// Specifies that SDK clients must resolve a FIPS endpoint for
	// services.
	UseFIPSEndpoint aws.FIPSEndpointState

	// Specifies the SDK configuration mode for defaults.
	DefaultsModeOptions DefaultsModeOptions

	// The sdk app ID retrieved from env var or shared config to be added to request user agent header
	AppID string

	// Specifies whether an operation request could be compressed
	DisableRequestCompression *bool

	// The inclusive min bytes of a request body that could be compressed
	RequestMinCompressSizeBytes *int64

	// Whether S3 Express auth is disabled.
	S3DisableExpressAuth *bool

	// Whether account id should be built into endpoint resolution
	AccountIDEndpointMode aws.AccountIDEndpointMode

	// Specify if request checksum should be calculated
	RequestChecksumCalculation aws.RequestChecksumCalculation

	// Specifies if response checksum should be validated
	ResponseChecksumValidation aws.ResponseChecksumValidation

	// Service endpoint override. This value is not necessarily final and is
	// passed to the service's EndpointResolverV2 for further delegation.
	BaseEndpoint string

<<<<<<< HEAD
	// ServiceOptions provides service specific configuration options that will be applied
	// when constructing clients for specific services. Each callback function receives the service ID
	// and the service's Options struct, allowing for dynamic configuration based on the service.
	ServiceOptions []func(string, any)
=======
	// Registry of operation interceptors.
	Interceptors smithyhttp.InterceptorRegistry

	// Priority list of preferred auth scheme names (e.g. sigv4a).
	AuthSchemePreference []string
>>>>>>> 2e084610
}

func (o LoadOptions) getDefaultsMode(ctx context.Context) (aws.DefaultsMode, bool, error) {
	if len(o.DefaultsModeOptions.Mode) == 0 {
		return "", false, nil
	}
	return o.DefaultsModeOptions.Mode, true, nil
}

// GetRetryMaxAttempts returns the RetryMaxAttempts if specified in the
// LoadOptions and not 0.
func (o LoadOptions) GetRetryMaxAttempts(ctx context.Context) (int, bool, error) {
	if o.RetryMaxAttempts == 0 {
		return 0, false, nil
	}
	return o.RetryMaxAttempts, true, nil
}

// GetRetryMode returns the RetryMode specified in the LoadOptions.
func (o LoadOptions) GetRetryMode(ctx context.Context) (aws.RetryMode, bool, error) {
	if len(o.RetryMode) == 0 {
		return "", false, nil
	}
	return o.RetryMode, true, nil
}

func (o LoadOptions) getDefaultsModeIMDSClient(ctx context.Context) (*imds.Client, bool, error) {
	if o.DefaultsModeOptions.IMDSClient == nil {
		return nil, false, nil
	}
	return o.DefaultsModeOptions.IMDSClient, true, nil
}

// getRegion returns Region from config's LoadOptions
func (o LoadOptions) getRegion(ctx context.Context) (string, bool, error) {
	if len(o.Region) == 0 {
		return "", false, nil
	}

	return o.Region, true, nil
}

// getAppID returns AppID from config's LoadOptions
func (o LoadOptions) getAppID(ctx context.Context) (string, bool, error) {
	return o.AppID, len(o.AppID) > 0, nil
}

// getDisableRequestCompression returns DisableRequestCompression from config's LoadOptions
func (o LoadOptions) getDisableRequestCompression(ctx context.Context) (bool, bool, error) {
	if o.DisableRequestCompression == nil {
		return false, false, nil
	}
	return *o.DisableRequestCompression, true, nil
}

// getRequestMinCompressSizeBytes returns RequestMinCompressSizeBytes from config's LoadOptions
func (o LoadOptions) getRequestMinCompressSizeBytes(ctx context.Context) (int64, bool, error) {
	if o.RequestMinCompressSizeBytes == nil {
		return 0, false, nil
	}
	return *o.RequestMinCompressSizeBytes, true, nil
}

func (o LoadOptions) getAccountIDEndpointMode(ctx context.Context) (aws.AccountIDEndpointMode, bool, error) {
	return o.AccountIDEndpointMode, len(o.AccountIDEndpointMode) > 0, nil
}

func (o LoadOptions) getRequestChecksumCalculation(ctx context.Context) (aws.RequestChecksumCalculation, bool, error) {
	return o.RequestChecksumCalculation, o.RequestChecksumCalculation > 0, nil
}

func (o LoadOptions) getResponseChecksumValidation(ctx context.Context) (aws.ResponseChecksumValidation, bool, error) {
	return o.ResponseChecksumValidation, o.ResponseChecksumValidation > 0, nil
}

func (o LoadOptions) getBaseEndpoint(context.Context) (string, bool, error) {
	return o.BaseEndpoint, o.BaseEndpoint != "", nil
}

func (o LoadOptions) getServiceOptions(context.Context) ([]func(string, any), bool, error) {
	return o.ServiceOptions, len(o.ServiceOptions) > 0, nil
}

// GetServiceBaseEndpoint satisfies (internal/configsources).ServiceBaseEndpointProvider.
//
// The sdkID value is unused because LoadOptions only supports setting a GLOBAL
// endpoint override. In-code, per-service endpoint overrides are performed via
// functional options in service client space.
func (o LoadOptions) GetServiceBaseEndpoint(context.Context, string) (string, bool, error) {
	return o.BaseEndpoint, o.BaseEndpoint != "", nil
}

// WithRegion is a helper function to construct functional options
// that sets Region on config's LoadOptions. Setting the region to
// an empty string, will result in the region value being ignored.
// If multiple WithRegion calls are made, the last call overrides
// the previous call values.
func WithRegion(v string) LoadOptionsFunc {
	return func(o *LoadOptions) error {
		o.Region = v
		return nil
	}
}

// WithAppID is a helper function to construct functional options
// that sets AppID on config's LoadOptions.
func WithAppID(ID string) LoadOptionsFunc {
	return func(o *LoadOptions) error {
		o.AppID = ID
		return nil
	}
}

// WithDisableRequestCompression is a helper function to construct functional options
// that sets DisableRequestCompression on config's LoadOptions.
func WithDisableRequestCompression(DisableRequestCompression *bool) LoadOptionsFunc {
	return func(o *LoadOptions) error {
		if DisableRequestCompression == nil {
			return nil
		}
		o.DisableRequestCompression = DisableRequestCompression
		return nil
	}
}

// WithRequestMinCompressSizeBytes is a helper function to construct functional options
// that sets RequestMinCompressSizeBytes on config's LoadOptions.
func WithRequestMinCompressSizeBytes(RequestMinCompressSizeBytes *int64) LoadOptionsFunc {
	return func(o *LoadOptions) error {
		if RequestMinCompressSizeBytes == nil {
			return nil
		}
		o.RequestMinCompressSizeBytes = RequestMinCompressSizeBytes
		return nil
	}
}

// WithAccountIDEndpointMode is a helper function to construct functional options
// that sets AccountIDEndpointMode on config's LoadOptions
func WithAccountIDEndpointMode(m aws.AccountIDEndpointMode) LoadOptionsFunc {
	return func(o *LoadOptions) error {
		if m != "" {
			o.AccountIDEndpointMode = m
		}
		return nil
	}
}

// WithRequestChecksumCalculation is a helper function to construct functional options
// that sets RequestChecksumCalculation on config's LoadOptions
func WithRequestChecksumCalculation(c aws.RequestChecksumCalculation) LoadOptionsFunc {
	return func(o *LoadOptions) error {
		if c > 0 {
			o.RequestChecksumCalculation = c
		}
		return nil
	}
}

// WithResponseChecksumValidation is a helper function to construct functional options
// that sets ResponseChecksumValidation on config's LoadOptions
func WithResponseChecksumValidation(v aws.ResponseChecksumValidation) LoadOptionsFunc {
	return func(o *LoadOptions) error {
		o.ResponseChecksumValidation = v
		return nil
	}
}

// getDefaultRegion returns DefaultRegion from config's LoadOptions
func (o LoadOptions) getDefaultRegion(ctx context.Context) (string, bool, error) {
	if len(o.DefaultRegion) == 0 {
		return "", false, nil
	}

	return o.DefaultRegion, true, nil
}

// WithDefaultRegion is a helper function to construct functional options
// that sets a DefaultRegion on config's LoadOptions. Setting the default
// region to an empty string, will result in the default region value
// being ignored. If multiple WithDefaultRegion calls are made, the last
// call overrides the previous call values. Note that both WithRegion and
// WithEC2IMDSRegion call takes precedence over WithDefaultRegion call
// when resolving region.
func WithDefaultRegion(v string) LoadOptionsFunc {
	return func(o *LoadOptions) error {
		o.DefaultRegion = v
		return nil
	}
}

// getSharedConfigProfile returns SharedConfigProfile from config's LoadOptions
func (o LoadOptions) getSharedConfigProfile(ctx context.Context) (string, bool, error) {
	if len(o.SharedConfigProfile) == 0 {
		return "", false, nil
	}

	return o.SharedConfigProfile, true, nil
}

// WithSharedConfigProfile is a helper function to construct functional options
// that sets SharedConfigProfile on config's LoadOptions. Setting the shared
// config profile to an empty string, will result in the shared config profile
// value being ignored.
// If multiple WithSharedConfigProfile calls are made, the last call overrides
// the previous call values.
func WithSharedConfigProfile(v string) LoadOptionsFunc {
	return func(o *LoadOptions) error {
		o.SharedConfigProfile = v
		return nil
	}
}

// getSharedConfigFiles returns SharedConfigFiles set on config's LoadOptions
func (o LoadOptions) getSharedConfigFiles(ctx context.Context) ([]string, bool, error) {
	if o.SharedConfigFiles == nil {
		return nil, false, nil
	}

	return o.SharedConfigFiles, true, nil
}

// WithSharedConfigFiles is a helper function to construct functional options
// that sets slice of SharedConfigFiles on config's LoadOptions.
// Setting the shared config files to an nil string slice, will result in the
// shared config files value being ignored.
// If multiple WithSharedConfigFiles calls are made, the last call overrides
// the previous call values.
func WithSharedConfigFiles(v []string) LoadOptionsFunc {
	return func(o *LoadOptions) error {
		o.SharedConfigFiles = v
		return nil
	}
}

// getSharedCredentialsFiles returns SharedCredentialsFiles set on config's LoadOptions
func (o LoadOptions) getSharedCredentialsFiles(ctx context.Context) ([]string, bool, error) {
	if o.SharedCredentialsFiles == nil {
		return nil, false, nil
	}

	return o.SharedCredentialsFiles, true, nil
}

// WithSharedCredentialsFiles is a helper function to construct functional options
// that sets slice of SharedCredentialsFiles on config's LoadOptions.
// Setting the shared credentials files to an nil string slice, will result in the
// shared credentials files value being ignored.
// If multiple WithSharedCredentialsFiles calls are made, the last call overrides
// the previous call values.
func WithSharedCredentialsFiles(v []string) LoadOptionsFunc {
	return func(o *LoadOptions) error {
		o.SharedCredentialsFiles = v
		return nil
	}
}

// getCustomCABundle returns CustomCABundle from LoadOptions
func (o LoadOptions) getCustomCABundle(ctx context.Context) (io.Reader, bool, error) {
	if o.CustomCABundle == nil {
		return nil, false, nil
	}

	return o.CustomCABundle, true, nil
}

// WithCustomCABundle is a helper function to construct functional options
// that sets CustomCABundle on config's LoadOptions. Setting the custom CA Bundle
// to nil will result in custom CA Bundle value being ignored.
// If multiple WithCustomCABundle calls are made, the last call overrides the
// previous call values.
func WithCustomCABundle(v io.Reader) LoadOptionsFunc {
	return func(o *LoadOptions) error {
		o.CustomCABundle = v
		return nil
	}
}

// UseEC2IMDSRegion provides a regionProvider that retrieves the region
// from the EC2 Metadata service.
type UseEC2IMDSRegion struct {
	// If unset will default to generic EC2 IMDS client.
	Client *imds.Client
}

// getRegion attempts to retrieve the region from EC2 Metadata service.
func (p *UseEC2IMDSRegion) getRegion(ctx context.Context) (string, bool, error) {
	if ctx == nil {
		ctx = context.Background()
	}

	client := p.Client
	if client == nil {
		client = imds.New(imds.Options{})
	}

	result, err := client.GetRegion(ctx, nil)
	if err != nil {
		return "", false, err
	}
	if len(result.Region) != 0 {
		return result.Region, true, nil
	}
	return "", false, nil
}

// getEC2IMDSRegion returns the value of EC2 IMDS region.
func (o LoadOptions) getEC2IMDSRegion(ctx context.Context) (string, bool, error) {
	if o.UseEC2IMDSRegion == nil {
		return "", false, nil
	}

	return o.UseEC2IMDSRegion.getRegion(ctx)
}

// WithEC2IMDSRegion is a helper function to construct functional options
// that enables resolving EC2IMDS region. The function takes
// in a UseEC2IMDSRegion functional option, and can be used to set the
// EC2IMDS client which will be used to resolve EC2IMDSRegion.
// If no functional option is provided, an EC2IMDS client is built and used
// by the resolver. If multiple WithEC2IMDSRegion calls are made, the last
// call overrides the previous call values. Note that the WithRegion calls takes
// precedence over WithEC2IMDSRegion when resolving region.
func WithEC2IMDSRegion(fnOpts ...func(o *UseEC2IMDSRegion)) LoadOptionsFunc {
	return func(o *LoadOptions) error {
		o.UseEC2IMDSRegion = &UseEC2IMDSRegion{}

		for _, fn := range fnOpts {
			fn(o.UseEC2IMDSRegion)
		}
		return nil
	}
}

// getCredentialsProvider returns the credentials value
func (o LoadOptions) getCredentialsProvider(ctx context.Context) (aws.CredentialsProvider, bool, error) {
	if o.Credentials == nil {
		return nil, false, nil
	}

	return o.Credentials, true, nil
}

// WithCredentialsProvider is a helper function to construct functional options
// that sets Credential provider value on config's LoadOptions. If credentials
// provider is set to nil, the credentials provider value will be ignored.
// If multiple WithCredentialsProvider calls are made, the last call overrides
// the previous call values.
func WithCredentialsProvider(v aws.CredentialsProvider) LoadOptionsFunc {
	return func(o *LoadOptions) error {
		o.Credentials = v
		return nil
	}
}

// getCredentialsCacheOptionsProvider returns the wrapped function to set aws.CredentialsCacheOptions
func (o LoadOptions) getCredentialsCacheOptions(ctx context.Context) (func(*aws.CredentialsCacheOptions), bool, error) {
	if o.CredentialsCacheOptions == nil {
		return nil, false, nil
	}

	return o.CredentialsCacheOptions, true, nil
}

// WithCredentialsCacheOptions is a helper function to construct functional
// options that sets a function to modify the aws.CredentialsCacheOptions the
// aws.CredentialsCache will be configured with, if the CredentialsCache is used
// by the configuration loader.
//
// If multiple WithCredentialsCacheOptions calls are made, the last call
// overrides the previous call values.
func WithCredentialsCacheOptions(v func(*aws.CredentialsCacheOptions)) LoadOptionsFunc {
	return func(o *LoadOptions) error {
		o.CredentialsCacheOptions = v
		return nil
	}
}

// getBearerAuthTokenProvider returns the credentials value
func (o LoadOptions) getBearerAuthTokenProvider(ctx context.Context) (smithybearer.TokenProvider, bool, error) {
	if o.BearerAuthTokenProvider == nil {
		return nil, false, nil
	}

	return o.BearerAuthTokenProvider, true, nil
}

// WithBearerAuthTokenProvider is a helper function to construct functional options
// that sets Credential provider value on config's LoadOptions. If credentials
// provider is set to nil, the credentials provider value will be ignored.
// If multiple WithBearerAuthTokenProvider calls are made, the last call overrides
// the previous call values.
func WithBearerAuthTokenProvider(v smithybearer.TokenProvider) LoadOptionsFunc {
	return func(o *LoadOptions) error {
		o.BearerAuthTokenProvider = v
		return nil
	}
}

// getBearerAuthTokenCacheOptionsProvider returns the wrapped function to set smithybearer.TokenCacheOptions
func (o LoadOptions) getBearerAuthTokenCacheOptions(ctx context.Context) (func(*smithybearer.TokenCacheOptions), bool, error) {
	if o.BearerAuthTokenCacheOptions == nil {
		return nil, false, nil
	}

	return o.BearerAuthTokenCacheOptions, true, nil
}

// WithBearerAuthTokenCacheOptions is a helper function to construct functional options
// that sets a function to modify the TokenCacheOptions the smithy-go
// auth/bearer#TokenCache will be configured with, if the TokenCache is used by
// the configuration loader.
//
// If multiple WithBearerAuthTokenCacheOptions calls are made, the last call overrides
// the previous call values.
func WithBearerAuthTokenCacheOptions(v func(*smithybearer.TokenCacheOptions)) LoadOptionsFunc {
	return func(o *LoadOptions) error {
		o.BearerAuthTokenCacheOptions = v
		return nil
	}
}

// getSSOTokenProviderOptionsProvider returns the wrapped function to set smithybearer.TokenCacheOptions
func (o LoadOptions) getSSOTokenProviderOptions(ctx context.Context) (func(*ssocreds.SSOTokenProviderOptions), bool, error) {
	if o.SSOTokenProviderOptions == nil {
		return nil, false, nil
	}

	return o.SSOTokenProviderOptions, true, nil
}

// WithSSOTokenProviderOptions is a helper function to construct functional
// options that sets a function to modify the SSOtokenProviderOptions the SDK's
// credentials/ssocreds#SSOProvider will be configured with, if the
// SSOTokenProvider is used by the configuration loader.
//
// If multiple WithSSOTokenProviderOptions calls are made, the last call overrides
// the previous call values.
func WithSSOTokenProviderOptions(v func(*ssocreds.SSOTokenProviderOptions)) LoadOptionsFunc {
	return func(o *LoadOptions) error {
		o.SSOTokenProviderOptions = v
		return nil
	}
}

// getProcessCredentialOptions returns the wrapped function to set processcreds.Options
func (o LoadOptions) getProcessCredentialOptions(ctx context.Context) (func(*processcreds.Options), bool, error) {
	if o.ProcessCredentialOptions == nil {
		return nil, false, nil
	}

	return o.ProcessCredentialOptions, true, nil
}

// WithProcessCredentialOptions is a helper function to construct functional options
// that sets a function to use processcreds.Options on config's LoadOptions.
// If process credential options is set to nil, the process credential value will
// be ignored. If multiple WithProcessCredentialOptions calls are made, the last call
// overrides the previous call values.
func WithProcessCredentialOptions(v func(*processcreds.Options)) LoadOptionsFunc {
	return func(o *LoadOptions) error {
		o.ProcessCredentialOptions = v
		return nil
	}
}

// getEC2RoleCredentialOptions returns the wrapped function to set the ec2rolecreds.Options
func (o LoadOptions) getEC2RoleCredentialOptions(ctx context.Context) (func(*ec2rolecreds.Options), bool, error) {
	if o.EC2RoleCredentialOptions == nil {
		return nil, false, nil
	}

	return o.EC2RoleCredentialOptions, true, nil
}

// WithEC2RoleCredentialOptions is a helper function to construct functional options
// that sets a function to use ec2rolecreds.Options on config's LoadOptions. If
// EC2 role credential options is set to nil, the EC2 role credential options value
// will be ignored. If multiple WithEC2RoleCredentialOptions calls are made,
// the last call overrides the previous call values.
func WithEC2RoleCredentialOptions(v func(*ec2rolecreds.Options)) LoadOptionsFunc {
	return func(o *LoadOptions) error {
		o.EC2RoleCredentialOptions = v
		return nil
	}
}

// getEndpointCredentialOptions returns the wrapped function to set endpointcreds.Options
func (o LoadOptions) getEndpointCredentialOptions(context.Context) (func(*endpointcreds.Options), bool, error) {
	if o.EndpointCredentialOptions == nil {
		return nil, false, nil
	}

	return o.EndpointCredentialOptions, true, nil
}

// WithEndpointCredentialOptions is a helper function to construct functional options
// that sets a function to use endpointcreds.Options on config's LoadOptions. If
// endpoint credential options is set to nil, the endpoint credential options
// value will be ignored. If multiple WithEndpointCredentialOptions calls are made,
// the last call overrides the previous call values.
func WithEndpointCredentialOptions(v func(*endpointcreds.Options)) LoadOptionsFunc {
	return func(o *LoadOptions) error {
		o.EndpointCredentialOptions = v
		return nil
	}
}

// getWebIdentityRoleCredentialOptions returns the wrapped function
func (o LoadOptions) getWebIdentityRoleCredentialOptions(context.Context) (func(*stscreds.WebIdentityRoleOptions), bool, error) {
	if o.WebIdentityRoleCredentialOptions == nil {
		return nil, false, nil
	}

	return o.WebIdentityRoleCredentialOptions, true, nil
}

// WithWebIdentityRoleCredentialOptions is a helper function to construct
// functional options that sets a function to use stscreds.WebIdentityRoleOptions
// on config's LoadOptions. If web identity role credentials options is set to nil,
// the web identity role credentials value will be ignored. If multiple
// WithWebIdentityRoleCredentialOptions calls are made, the last call
// overrides the previous call values.
func WithWebIdentityRoleCredentialOptions(v func(*stscreds.WebIdentityRoleOptions)) LoadOptionsFunc {
	return func(o *LoadOptions) error {
		o.WebIdentityRoleCredentialOptions = v
		return nil
	}
}

// getAssumeRoleCredentialOptions returns AssumeRoleCredentialOptions from LoadOptions
func (o LoadOptions) getAssumeRoleCredentialOptions(context.Context) (func(options *stscreds.AssumeRoleOptions), bool, error) {
	if o.AssumeRoleCredentialOptions == nil {
		return nil, false, nil
	}

	return o.AssumeRoleCredentialOptions, true, nil
}

// WithAssumeRoleCredentialOptions  is a helper function to construct
// functional options that sets a function to use stscreds.AssumeRoleOptions
// on config's LoadOptions. If assume role credentials options is set to nil,
// the assume role credentials value will be ignored. If multiple
// WithAssumeRoleCredentialOptions calls are made, the last call overrides
// the previous call values.
func WithAssumeRoleCredentialOptions(v func(*stscreds.AssumeRoleOptions)) LoadOptionsFunc {
	return func(o *LoadOptions) error {
		o.AssumeRoleCredentialOptions = v
		return nil
	}
}

func (o LoadOptions) getHTTPClient(ctx context.Context) (HTTPClient, bool, error) {
	if o.HTTPClient == nil {
		return nil, false, nil
	}

	return o.HTTPClient, true, nil
}

// WithHTTPClient is a helper function to construct functional options
// that sets HTTPClient on LoadOptions. If HTTPClient is set to nil,
// the HTTPClient value will be ignored.
// If multiple WithHTTPClient calls are made, the last call overrides
// the previous call values.
func WithHTTPClient(v HTTPClient) LoadOptionsFunc {
	return func(o *LoadOptions) error {
		o.HTTPClient = v
		return nil
	}
}

func (o LoadOptions) getAPIOptions(ctx context.Context) ([]func(*middleware.Stack) error, bool, error) {
	if o.APIOptions == nil {
		return nil, false, nil
	}

	return o.APIOptions, true, nil
}

// WithAPIOptions is a helper function to construct functional options
// that sets APIOptions on LoadOptions. If APIOptions is set to nil, the
// APIOptions value is ignored. If multiple WithAPIOptions calls are
// made, the last call overrides the previous call values.
func WithAPIOptions(v []func(*middleware.Stack) error) LoadOptionsFunc {
	return func(o *LoadOptions) error {
		if v == nil {
			return nil
		}

		o.APIOptions = append(o.APIOptions, v...)
		return nil
	}
}

func (o LoadOptions) getRetryMaxAttempts(ctx context.Context) (int, bool, error) {
	if o.RetryMaxAttempts == 0 {
		return 0, false, nil
	}

	return o.RetryMaxAttempts, true, nil
}

// WithRetryMaxAttempts is a helper function to construct functional options that sets
// RetryMaxAttempts on LoadOptions. If RetryMaxAttempts is unset, the RetryMaxAttempts value is
// ignored. If multiple WithRetryMaxAttempts calls are made, the last call overrides
// the previous call values.
//
// Will be ignored of LoadOptions.Retryer or WithRetryer are used.
func WithRetryMaxAttempts(v int) LoadOptionsFunc {
	return func(o *LoadOptions) error {
		o.RetryMaxAttempts = v
		return nil
	}
}

func (o LoadOptions) getRetryMode(ctx context.Context) (aws.RetryMode, bool, error) {
	if o.RetryMode == "" {
		return "", false, nil
	}

	return o.RetryMode, true, nil
}

// WithRetryMode is a helper function to construct functional options that sets
// RetryMode on LoadOptions. If RetryMode is unset, the RetryMode value is
// ignored. If multiple WithRetryMode calls are made, the last call overrides
// the previous call values.
//
// Will be ignored of LoadOptions.Retryer or WithRetryer are used.
func WithRetryMode(v aws.RetryMode) LoadOptionsFunc {
	return func(o *LoadOptions) error {
		o.RetryMode = v
		return nil
	}
}

func (o LoadOptions) getRetryer(ctx context.Context) (func() aws.Retryer, bool, error) {
	if o.Retryer == nil {
		return nil, false, nil
	}

	return o.Retryer, true, nil
}

// WithRetryer is a helper function to construct functional options
// that sets Retryer on LoadOptions. If Retryer is set to nil, the
// Retryer value is ignored. If multiple WithRetryer calls are
// made, the last call overrides the previous call values.
func WithRetryer(v func() aws.Retryer) LoadOptionsFunc {
	return func(o *LoadOptions) error {
		o.Retryer = v
		return nil
	}
}

func (o LoadOptions) getEndpointResolver(ctx context.Context) (aws.EndpointResolver, bool, error) {
	if o.EndpointResolver == nil {
		return nil, false, nil
	}

	return o.EndpointResolver, true, nil
}

// WithEndpointResolver is a helper function to construct functional options
// that sets the EndpointResolver on LoadOptions. If the EndpointResolver is set to nil,
// the EndpointResolver value is ignored. If multiple WithEndpointResolver calls
// are made, the last call overrides the previous call values.
//
// Deprecated: The global endpoint resolution interface is deprecated. The API
// for endpoint resolution is now unique to each service and is set via the
// EndpointResolverV2 field on service client options. Use of
// WithEndpointResolver or WithEndpointResolverWithOptions will prevent you
// from using any endpoint-related service features released after the
// introduction of EndpointResolverV2. You may also encounter broken or
// unexpected behavior when using the old global interface with services that
// use many endpoint-related customizations such as S3.
func WithEndpointResolver(v aws.EndpointResolver) LoadOptionsFunc {
	return func(o *LoadOptions) error {
		o.EndpointResolver = v
		return nil
	}
}

func (o LoadOptions) getEndpointResolverWithOptions(ctx context.Context) (aws.EndpointResolverWithOptions, bool, error) {
	if o.EndpointResolverWithOptions == nil {
		return nil, false, nil
	}

	return o.EndpointResolverWithOptions, true, nil
}

// WithEndpointResolverWithOptions is a helper function to construct functional options
// that sets the EndpointResolverWithOptions on LoadOptions. If the EndpointResolverWithOptions is set to nil,
// the EndpointResolver value is ignored. If multiple WithEndpointResolver calls
// are made, the last call overrides the previous call values.
//
// Deprecated: The global endpoint resolution interface is deprecated. See
// deprecation docs on [WithEndpointResolver].
func WithEndpointResolverWithOptions(v aws.EndpointResolverWithOptions) LoadOptionsFunc {
	return func(o *LoadOptions) error {
		o.EndpointResolverWithOptions = v
		return nil
	}
}

func (o LoadOptions) getLogger(ctx context.Context) (logging.Logger, bool, error) {
	if o.Logger == nil {
		return nil, false, nil
	}

	return o.Logger, true, nil
}

// WithLogger is a helper function to construct functional options
// that sets Logger on LoadOptions. If Logger is set to nil, the
// Logger value will be ignored. If multiple WithLogger calls are made,
// the last call overrides the previous call values.
func WithLogger(v logging.Logger) LoadOptionsFunc {
	return func(o *LoadOptions) error {
		o.Logger = v
		return nil
	}
}

func (o LoadOptions) getClientLogMode(ctx context.Context) (aws.ClientLogMode, bool, error) {
	if o.ClientLogMode == nil {
		return 0, false, nil
	}

	return *o.ClientLogMode, true, nil
}

// WithClientLogMode is a helper function to construct functional options
// that sets client log mode on LoadOptions. If client log mode is set to nil,
// the client log mode value will be ignored. If multiple WithClientLogMode calls are made,
// the last call overrides the previous call values.
func WithClientLogMode(v aws.ClientLogMode) LoadOptionsFunc {
	return func(o *LoadOptions) error {
		o.ClientLogMode = &v
		return nil
	}
}

func (o LoadOptions) getLogConfigurationWarnings(ctx context.Context) (v bool, found bool, err error) {
	if o.LogConfigurationWarnings == nil {
		return false, false, nil
	}
	return *o.LogConfigurationWarnings, true, nil
}

// WithLogConfigurationWarnings is a helper function to construct
// functional options that can be used to set LogConfigurationWarnings
// on LoadOptions.
//
// If multiple WithLogConfigurationWarnings calls are made, the last call
// overrides the previous call values.
func WithLogConfigurationWarnings(v bool) LoadOptionsFunc {
	return func(o *LoadOptions) error {
		o.LogConfigurationWarnings = &v
		return nil
	}
}

// GetS3UseARNRegion returns whether to allow ARNs to direct the region
// the S3 client's requests are sent to.
func (o LoadOptions) GetS3UseARNRegion(ctx context.Context) (v bool, found bool, err error) {
	if o.S3UseARNRegion == nil {
		return false, false, nil
	}
	return *o.S3UseARNRegion, true, nil
}

// WithS3UseARNRegion is a helper function to construct functional options
// that can be used to set S3UseARNRegion on LoadOptions.
// If multiple WithS3UseARNRegion calls are made, the last call overrides
// the previous call values.
func WithS3UseARNRegion(v bool) LoadOptionsFunc {
	return func(o *LoadOptions) error {
		o.S3UseARNRegion = &v
		return nil
	}
}

// GetS3DisableMultiRegionAccessPoints returns whether to disable
// the S3 multi-region access points feature.
func (o LoadOptions) GetS3DisableMultiRegionAccessPoints(ctx context.Context) (v bool, found bool, err error) {
	if o.S3DisableMultiRegionAccessPoints == nil {
		return false, false, nil
	}
	return *o.S3DisableMultiRegionAccessPoints, true, nil
}

// WithS3DisableMultiRegionAccessPoints is a helper function to construct functional options
// that can be used to set S3DisableMultiRegionAccessPoints on LoadOptions.
// If multiple WithS3DisableMultiRegionAccessPoints calls are made, the last call overrides
// the previous call values.
func WithS3DisableMultiRegionAccessPoints(v bool) LoadOptionsFunc {
	return func(o *LoadOptions) error {
		o.S3DisableMultiRegionAccessPoints = &v
		return nil
	}
}

// GetEnableEndpointDiscovery returns if the EnableEndpointDiscovery flag is set.
func (o LoadOptions) GetEnableEndpointDiscovery(ctx context.Context) (value aws.EndpointDiscoveryEnableState, ok bool, err error) {
	if o.EnableEndpointDiscovery == aws.EndpointDiscoveryUnset {
		return aws.EndpointDiscoveryUnset, false, nil
	}
	return o.EnableEndpointDiscovery, true, nil
}

// WithEndpointDiscovery is a helper function to construct functional options
// that can be used to enable endpoint discovery on LoadOptions for supported clients.
// If multiple WithEndpointDiscovery calls are made, the last call overrides
// the previous call values.
func WithEndpointDiscovery(v aws.EndpointDiscoveryEnableState) LoadOptionsFunc {
	return func(o *LoadOptions) error {
		o.EnableEndpointDiscovery = v
		return nil
	}
}

// getSSOProviderOptions returns AssumeRoleCredentialOptions from LoadOptions
func (o LoadOptions) getSSOProviderOptions(context.Context) (func(options *ssocreds.Options), bool, error) {
	if o.SSOProviderOptions == nil {
		return nil, false, nil
	}

	return o.SSOProviderOptions, true, nil
}

// WithSSOProviderOptions is a helper function to construct
// functional options that sets a function to use ssocreds.Options
// on config's LoadOptions. If the SSO credential provider options is set to nil,
// the sso provider options value will be ignored. If multiple
// WithSSOProviderOptions calls are made, the last call overrides
// the previous call values.
func WithSSOProviderOptions(v func(*ssocreds.Options)) LoadOptionsFunc {
	return func(o *LoadOptions) error {
		o.SSOProviderOptions = v
		return nil
	}
}

// GetEC2IMDSClientEnableState implements a EC2IMDSClientEnableState options resolver interface.
func (o LoadOptions) GetEC2IMDSClientEnableState() (imds.ClientEnableState, bool, error) {
	if o.EC2IMDSClientEnableState == imds.ClientDefaultEnableState {
		return imds.ClientDefaultEnableState, false, nil
	}

	return o.EC2IMDSClientEnableState, true, nil
}

// GetEC2IMDSEndpointMode implements a EC2IMDSEndpointMode option resolver interface.
func (o LoadOptions) GetEC2IMDSEndpointMode() (imds.EndpointModeState, bool, error) {
	if o.EC2IMDSEndpointMode == imds.EndpointModeStateUnset {
		return imds.EndpointModeStateUnset, false, nil
	}

	return o.EC2IMDSEndpointMode, true, nil
}

// GetEC2IMDSEndpoint implements a EC2IMDSEndpoint option resolver interface.
func (o LoadOptions) GetEC2IMDSEndpoint() (string, bool, error) {
	if len(o.EC2IMDSEndpoint) == 0 {
		return "", false, nil
	}

	return o.EC2IMDSEndpoint, true, nil
}

// WithEC2IMDSClientEnableState is a helper function to construct functional options that sets the EC2IMDSClientEnableState.
func WithEC2IMDSClientEnableState(v imds.ClientEnableState) LoadOptionsFunc {
	return func(o *LoadOptions) error {
		o.EC2IMDSClientEnableState = v
		return nil
	}
}

// WithEC2IMDSEndpointMode is a helper function to construct functional options that sets the EC2IMDSEndpointMode.
func WithEC2IMDSEndpointMode(v imds.EndpointModeState) LoadOptionsFunc {
	return func(o *LoadOptions) error {
		o.EC2IMDSEndpointMode = v
		return nil
	}
}

// WithEC2IMDSEndpoint is a helper function to construct functional options that sets the EC2IMDSEndpoint.
func WithEC2IMDSEndpoint(v string) LoadOptionsFunc {
	return func(o *LoadOptions) error {
		o.EC2IMDSEndpoint = v
		return nil
	}
}

// WithUseDualStackEndpoint is a helper function to construct
// functional options that can be used to set UseDualStackEndpoint on LoadOptions.
func WithUseDualStackEndpoint(v aws.DualStackEndpointState) LoadOptionsFunc {
	return func(o *LoadOptions) error {
		o.UseDualStackEndpoint = v
		return nil
	}
}

// GetUseDualStackEndpoint returns whether the service's dual-stack endpoint should be
// used for requests.
func (o LoadOptions) GetUseDualStackEndpoint(ctx context.Context) (value aws.DualStackEndpointState, found bool, err error) {
	if o.UseDualStackEndpoint == aws.DualStackEndpointStateUnset {
		return aws.DualStackEndpointStateUnset, false, nil
	}
	return o.UseDualStackEndpoint, true, nil
}

// WithUseFIPSEndpoint is a helper function to construct
// functional options that can be used to set UseFIPSEndpoint on LoadOptions.
func WithUseFIPSEndpoint(v aws.FIPSEndpointState) LoadOptionsFunc {
	return func(o *LoadOptions) error {
		o.UseFIPSEndpoint = v
		return nil
	}
}

// GetUseFIPSEndpoint returns whether the service's FIPS endpoint should be
// used for requests.
func (o LoadOptions) GetUseFIPSEndpoint(ctx context.Context) (value aws.FIPSEndpointState, found bool, err error) {
	if o.UseFIPSEndpoint == aws.FIPSEndpointStateUnset {
		return aws.FIPSEndpointStateUnset, false, nil
	}
	return o.UseFIPSEndpoint, true, nil
}

// WithDefaultsMode sets the SDK defaults configuration mode to the value provided.
//
// Zero or more functional options can be provided to provide configuration options for performing
// environment discovery when using aws.DefaultsModeAuto.
func WithDefaultsMode(mode aws.DefaultsMode, optFns ...func(options *DefaultsModeOptions)) LoadOptionsFunc {
	do := DefaultsModeOptions{
		Mode: mode,
	}
	for _, fn := range optFns {
		fn(&do)
	}
	return func(options *LoadOptions) error {
		options.DefaultsModeOptions = do
		return nil
	}
}

// GetS3DisableExpressAuth returns the configured value for
// [EnvConfig.S3DisableExpressAuth].
func (o LoadOptions) GetS3DisableExpressAuth() (value, ok bool) {
	if o.S3DisableExpressAuth == nil {
		return false, false
	}

	return *o.S3DisableExpressAuth, true
}

// WithS3DisableExpressAuth sets [LoadOptions.S3DisableExpressAuth]
// to the value provided.
func WithS3DisableExpressAuth(v bool) LoadOptionsFunc {
	return func(o *LoadOptions) error {
		o.S3DisableExpressAuth = &v
		return nil
	}
}

// WithBaseEndpoint is a helper function to construct functional options that
// sets BaseEndpoint on config's LoadOptions. Empty values have no effect, and
// subsequent calls to this API override previous ones.
//
// This is an in-code setting, therefore, any value set using this hook takes
// precedence over and will override ALL environment and shared config
// directives that set endpoint URLs. Functional options on service clients
// have higher specificity, and functional options that modify the value of
// BaseEndpoint on a client will take precedence over this setting.
func WithBaseEndpoint(v string) LoadOptionsFunc {
	return func(o *LoadOptions) error {
		o.BaseEndpoint = v
		return nil
	}
}

<<<<<<< HEAD
// WithServiceOptions is a helper function to construct functional options
// that sets ServiceOptions on config's LoadOptions.
func WithServiceOptions(callbacks ...func(string, any)) LoadOptionsFunc {
	return func(o *LoadOptions) error {
		o.ServiceOptions = append(o.ServiceOptions, callbacks...)
		return nil
	}
=======
// WithBeforeExecution adds the BeforeExecutionInterceptor to config.
func WithBeforeExecution(i smithyhttp.BeforeExecutionInterceptor) LoadOptionsFunc {
	return func(o *LoadOptions) error {
		o.Interceptors.BeforeExecution = append(o.Interceptors.BeforeExecution, i)
		return nil
	}
}

// WithBeforeSerialization adds the BeforeSerializationInterceptor to config.
func WithBeforeSerialization(i smithyhttp.BeforeSerializationInterceptor) LoadOptionsFunc {
	return func(o *LoadOptions) error {
		o.Interceptors.BeforeSerialization = append(o.Interceptors.BeforeSerialization, i)
		return nil
	}
}

// WithAfterSerialization adds the AfterSerializationInterceptor to config.
func WithAfterSerialization(i smithyhttp.AfterSerializationInterceptor) LoadOptionsFunc {
	return func(o *LoadOptions) error {
		o.Interceptors.AfterSerialization = append(o.Interceptors.AfterSerialization, i)
		return nil
	}
}

// WithBeforeRetryLoop adds the BeforeRetryLoopInterceptor to config.
func WithBeforeRetryLoop(i smithyhttp.BeforeRetryLoopInterceptor) LoadOptionsFunc {
	return func(o *LoadOptions) error {
		o.Interceptors.BeforeRetryLoop = append(o.Interceptors.BeforeRetryLoop, i)
		return nil
	}
}

// WithBeforeAttempt adds the BeforeAttemptInterceptor to config.
func WithBeforeAttempt(i smithyhttp.BeforeAttemptInterceptor) LoadOptionsFunc {
	return func(o *LoadOptions) error {
		o.Interceptors.BeforeAttempt = append(o.Interceptors.BeforeAttempt, i)
		return nil
	}
}

// WithBeforeSigning adds the BeforeSigningInterceptor to config.
func WithBeforeSigning(i smithyhttp.BeforeSigningInterceptor) LoadOptionsFunc {
	return func(o *LoadOptions) error {
		o.Interceptors.BeforeSigning = append(o.Interceptors.BeforeSigning, i)
		return nil
	}
}

// WithAfterSigning adds the AfterSigningInterceptor to config.
func WithAfterSigning(i smithyhttp.AfterSigningInterceptor) LoadOptionsFunc {
	return func(o *LoadOptions) error {
		o.Interceptors.AfterSigning = append(o.Interceptors.AfterSigning, i)
		return nil
	}
}

// WithBeforeTransmit adds the BeforeTransmitInterceptor to config.
func WithBeforeTransmit(i smithyhttp.BeforeTransmitInterceptor) LoadOptionsFunc {
	return func(o *LoadOptions) error {
		o.Interceptors.BeforeTransmit = append(o.Interceptors.BeforeTransmit, i)
		return nil
	}
}

// WithAfterTransmit adds the AfterTransmitInterceptor to config.
func WithAfterTransmit(i smithyhttp.AfterTransmitInterceptor) LoadOptionsFunc {
	return func(o *LoadOptions) error {
		o.Interceptors.AfterTransmit = append(o.Interceptors.AfterTransmit, i)
		return nil
	}
}

// WithBeforeDeserialization adds the BeforeDeserializationInterceptor to config.
func WithBeforeDeserialization(i smithyhttp.BeforeDeserializationInterceptor) LoadOptionsFunc {
	return func(o *LoadOptions) error {
		o.Interceptors.BeforeDeserialization = append(o.Interceptors.BeforeDeserialization, i)
		return nil
	}
}

// WithAfterDeserialization adds the AfterDeserializationInterceptor to config.
func WithAfterDeserialization(i smithyhttp.AfterDeserializationInterceptor) LoadOptionsFunc {
	return func(o *LoadOptions) error {
		o.Interceptors.AfterDeserialization = append(o.Interceptors.AfterDeserialization, i)
		return nil
	}
}

// WithAfterAttempt adds the AfterAttemptInterceptor to config.
func WithAfterAttempt(i smithyhttp.AfterAttemptInterceptor) LoadOptionsFunc {
	return func(o *LoadOptions) error {
		o.Interceptors.AfterAttempt = append(o.Interceptors.AfterAttempt, i)
		return nil
	}
}

// WithAfterExecution adds the AfterExecutionInterceptor to config.
func WithAfterExecution(i smithyhttp.AfterExecutionInterceptor) LoadOptionsFunc {
	return func(o *LoadOptions) error {
		o.Interceptors.AfterExecution = append(o.Interceptors.AfterExecution, i)
		return nil
	}
}

// WithAuthSchemePreference sets the priority order of auth schemes on config.
//
// Schemes are expressed as names e.g. sigv4a or sigv4.
func WithAuthSchemePreference(schemeIDs ...string) LoadOptionsFunc {
	return func(o *LoadOptions) error {
		o.AuthSchemePreference = schemeIDs
		return nil
	}
}

func (o LoadOptions) getAuthSchemePreference() ([]string, bool) {
	if len(o.AuthSchemePreference) > 0 {
		return o.AuthSchemePreference, true
	}
	return nil, false
>>>>>>> 2e084610
}<|MERGE_RESOLUTION|>--- conflicted
+++ resolved
@@ -230,18 +230,16 @@
 	// passed to the service's EndpointResolverV2 for further delegation.
 	BaseEndpoint string
 
-<<<<<<< HEAD
+	// Registry of operation interceptors.
+	Interceptors smithyhttp.InterceptorRegistry
+
+	// Priority list of preferred auth scheme names (e.g. sigv4a).
+	AuthSchemePreference []string
+
 	// ServiceOptions provides service specific configuration options that will be applied
 	// when constructing clients for specific services. Each callback function receives the service ID
 	// and the service's Options struct, allowing for dynamic configuration based on the service.
 	ServiceOptions []func(string, any)
-=======
-	// Registry of operation interceptors.
-	Interceptors smithyhttp.InterceptorRegistry
-
-	// Priority list of preferred auth scheme names (e.g. sigv4a).
-	AuthSchemePreference []string
->>>>>>> 2e084610
 }
 
 func (o LoadOptions) getDefaultsMode(ctx context.Context) (aws.DefaultsMode, bool, error) {
@@ -1226,7 +1224,6 @@
 	}
 }
 
-<<<<<<< HEAD
 // WithServiceOptions is a helper function to construct functional options
 // that sets ServiceOptions on config's LoadOptions.
 func WithServiceOptions(callbacks ...func(string, any)) LoadOptionsFunc {
@@ -1234,7 +1231,8 @@
 		o.ServiceOptions = append(o.ServiceOptions, callbacks...)
 		return nil
 	}
-=======
+}
+
 // WithBeforeExecution adds the BeforeExecutionInterceptor to config.
 func WithBeforeExecution(i smithyhttp.BeforeExecutionInterceptor) LoadOptionsFunc {
 	return func(o *LoadOptions) error {
@@ -1354,5 +1352,4 @@
 		return o.AuthSchemePreference, true
 	}
 	return nil, false
->>>>>>> 2e084610
 }