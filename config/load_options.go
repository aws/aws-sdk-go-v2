--- conflicted
+++ resolved
@@ -219,17 +219,15 @@
 	// Whether account id should be built into endpoint resolution
 	AccountIDEndpointMode aws.AccountIDEndpointMode
 
-<<<<<<< HEAD
 	// Specify if request checksum should be calculated
 	RequestChecksumCalculation aws.RequestChecksumCalculation
 
 	// Specifies if response checksum should be validated
 	ResponseChecksumValidation aws.ResponseChecksumValidation
-=======
+
 	// Service endpoint override. This value is not necessarily final and is
 	// passed to the service's EndpointResolverV2 for further delegation.
 	BaseEndpoint string
->>>>>>> c527ee8b
 }
 
 func (o LoadOptions) getDefaultsMode(ctx context.Context) (aws.DefaultsMode, bool, error) {
@@ -297,14 +295,14 @@
 	return o.AccountIDEndpointMode, len(o.AccountIDEndpointMode) > 0, nil
 }
 
-<<<<<<< HEAD
 func (o LoadOptions) getRequestChecksumCalculation(ctx context.Context) (aws.RequestChecksumCalculation, bool, error) {
 	return o.RequestChecksumCalculation, o.RequestChecksumCalculation > 0, nil
 }
 
 func (o LoadOptions) getResponseChecksumValidation(ctx context.Context) (aws.ResponseChecksumValidation, bool, error) {
 	return o.ResponseChecksumValidation, o.ResponseChecksumValidation > 0, nil
-=======
+}
+
 func (o LoadOptions) getBaseEndpoint(context.Context) (string, bool, error) {
 	return o.BaseEndpoint, o.BaseEndpoint != "", nil
 }
@@ -316,7 +314,6 @@
 // functional options in service client space.
 func (o LoadOptions) GetServiceBaseEndpoint(context.Context, string) (string, bool, error) {
 	return o.BaseEndpoint, o.BaseEndpoint != "", nil
->>>>>>> c527ee8b
 }
 
 // WithRegion is a helper function to construct functional options
