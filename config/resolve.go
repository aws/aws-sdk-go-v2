package config

import (
	"context"
	"crypto/tls"
	"crypto/x509"
	"fmt"
	"io/ioutil"
	"net/http"
	"os"

	"github.com/aws/aws-sdk-go-v2/aws"
	awshttp "github.com/aws/aws-sdk-go-v2/aws/transport/http"
	"github.com/aws/aws-sdk-go-v2/feature/ec2/imds"
	"github.com/aws/smithy-go/logging"
)

// resolveDefaultAWSConfig will write default configuration values into the cfg
// value. It will write the default values, overwriting any previous value.
//
// This should be used as the first resolver in the slice of resolvers when
// resolving external configuration.
func resolveDefaultAWSConfig(ctx context.Context, cfg *aws.Config, cfgs configs) error {
	var sources []interface{}
	for _, s := range cfgs {
		sources = append(sources, s)
	}

	*cfg = aws.Config{
		Logger:        logging.NewStandardLogger(os.Stderr),
		ConfigSources: sources,
	}
	return nil
}

// resolveCustomCABundle extracts the first instance of a custom CA bundle filename
// from the external configurations. It will update the HTTP Client's builder
// to be configured with the custom CA bundle.
//
// Config provider used:
// * customCABundleProvider
func resolveCustomCABundle(ctx context.Context, cfg *aws.Config, cfgs configs) error {
	pemCerts, found, err := getCustomCABundle(ctx, cfgs)
	if err != nil {
		// TODO error handling, What is the best way to handle this?
		// capture previous errors continue. error out if all errors
		return err
	}
	if !found {
		return nil
	}

	if cfg.HTTPClient == nil {
		cfg.HTTPClient = awshttp.NewBuildableClient()
	}

	trOpts, ok := cfg.HTTPClient.(*awshttp.BuildableClient)
	if !ok {
		return fmt.Errorf("unable to add custom RootCAs HTTPClient, "+
			"has no WithTransportOptions, %T", cfg.HTTPClient)
	}

	var appendErr error
	client := trOpts.WithTransportOptions(func(tr *http.Transport) {
		if tr.TLSClientConfig == nil {
			tr.TLSClientConfig = &tls.Config{}
		}
		if tr.TLSClientConfig.RootCAs == nil {
			tr.TLSClientConfig.RootCAs = x509.NewCertPool()
		}

		b, err := ioutil.ReadAll(pemCerts)
		if err != nil {
			appendErr = fmt.Errorf("failed to read custom CA bundle PEM file")
		}

		if !tr.TLSClientConfig.RootCAs.AppendCertsFromPEM(b) {
			appendErr = fmt.Errorf("failed to load custom CA bundle PEM file")
		}
	})
	if appendErr != nil {
		return appendErr
	}

	cfg.HTTPClient = client
	return err
}

// resolveRegion extracts the first instance of a Region from the configs slice.
//
// Config providers used:
// * regionProvider
func resolveRegion(ctx context.Context, cfg *aws.Config, configs configs) error {
	v, found, err := getRegion(ctx, configs)
	if err != nil {
		// TODO error handling, What is the best way to handle this?
		// capture previous errors continue. error out if all errors
		return err
	}
	if !found {
		return nil
	}

	cfg.Region = v
	return nil
}

func resolveBaseEndpoint(ctx context.Context, cfg *aws.Config, configs configs) error {
	var downcastCfgSources []interface{}
	for _, cs := range configs {
		downcastCfgSources = append(downcastCfgSources, interface{}(cs))
	}

	if val, found, err := GetIgnoreConfiguredEndpoints(ctx, downcastCfgSources); found && val && err == nil {
		cfg.BaseEndpoint = nil
		return nil
	}

	v, found, err := getBaseEndpoint(ctx, configs)
	if err != nil {
		return err
	}

	if !found {
		return nil
	}
	cfg.BaseEndpoint = aws.String(v)
	return nil
}

// resolveAppID extracts the sdk app ID from the configs slice's SharedConfig or env var
func resolveAppID(ctx context.Context, cfg *aws.Config, configs configs) error {
	ID, _, err := getAppID(ctx, configs)
	if err != nil {
		return err
	}

	cfg.AppID = ID
	return nil
}

// resolveDisableRequestCompression extracts the DisableRequestCompression from the configs slice's
// SharedConfig or EnvConfig
func resolveDisableRequestCompression(ctx context.Context, cfg *aws.Config, configs configs) error {
	disable, _, err := getDisableRequestCompression(ctx, configs)
	if err != nil {
		return err
	}

	cfg.DisableRequestCompression = disable
	return nil
}

// resolveRequestMinCompressSizeBytes extracts the RequestMinCompressSizeBytes from the configs slice's
// SharedConfig or EnvConfig
func resolveRequestMinCompressSizeBytes(ctx context.Context, cfg *aws.Config, configs configs) error {
	minBytes, found, err := getRequestMinCompressSizeBytes(ctx, configs)
	if err != nil {
		return err
	}
	// must set a default min size 10240 if not configured
	if !found {
		minBytes = 10240
	}
	cfg.RequestMinCompressSizeBytes = minBytes
	return nil
}

// resolveAccountIDEndpointMode extracts the AccountIDEndpointMode from the configs slice's
// SharedConfig or EnvConfig
func resolveAccountIDEndpointMode(ctx context.Context, cfg *aws.Config, configs configs) error {
	m, found, err := getAccountIDEndpointMode(ctx, configs)
	if err != nil {
		return err
	}

	if !found {
		m = aws.AccountIDEndpointModePreferred
	}

	cfg.AccountIDEndpointMode = m
	return nil
}

// resolveRequestChecksumCalculation extracts the RequestChecksumCalculation from the configs slice's
// SharedConfig or EnvConfig
func resolveRequestChecksumCalculation(ctx context.Context, cfg *aws.Config, configs configs) error {
	c, found, err := getRequestChecksumCalculation(ctx, configs)
	if err != nil {
		return err
	}

	if !found {
		c = aws.RequestChecksumCalculationWhenSupported
	}
	cfg.RequestChecksumCalculation = c
	return nil
}

// resolveResponseValidation extracts the ResponseChecksumValidation from the configs slice's
// SharedConfig or EnvConfig
func resolveResponseChecksumValidation(ctx context.Context, cfg *aws.Config, configs configs) error {
	c, found, err := getResponseChecksumValidation(ctx, configs)
	if err != nil {
		return err
	}

	if !found {
		c = aws.ResponseChecksumValidationWhenSupported
	}
	cfg.ResponseChecksumValidation = c
	return nil
}

// resolveDefaultRegion extracts the first instance of a default region and sets `aws.Config.Region` to the default
// region if region had not been resolved from other sources.
func resolveDefaultRegion(ctx context.Context, cfg *aws.Config, configs configs) error {
	if len(cfg.Region) > 0 {
		return nil
	}

	v, found, err := getDefaultRegion(ctx, configs)
	if err != nil {
		return err
	}
	if !found {
		return nil
	}

	cfg.Region = v

	return nil
}

// resolveHTTPClient extracts the first instance of a HTTPClient and sets `aws.Config.HTTPClient` to the HTTPClient instance
// if one has not been resolved from other sources.
func resolveHTTPClient(ctx context.Context, cfg *aws.Config, configs configs) error {
	c, found, err := getHTTPClient(ctx, configs)
	if err != nil {
		return err
	}
	if !found {
		return nil
	}

	cfg.HTTPClient = c
	return nil
}

// resolveAPIOptions extracts the first instance of APIOptions and sets `aws.Config.APIOptions` to the resolved API options
// if one has not been resolved from other sources.
func resolveAPIOptions(ctx context.Context, cfg *aws.Config, configs configs) error {
	o, found, err := getAPIOptions(ctx, configs)
	if err != nil {
		return err
	}
	if !found {
		return nil
	}

	cfg.APIOptions = o

	return nil
}

// resolveEndpointResolver extracts the first instance of a EndpointResolverFunc from the config slice
// and sets the functions result on the aws.Config.EndpointResolver
func resolveEndpointResolver(ctx context.Context, cfg *aws.Config, configs configs) error {
	endpointResolver, found, err := getEndpointResolver(ctx, configs)
	if err != nil {
		return err
	}
	if !found {
		return nil
	}

	cfg.EndpointResolver = endpointResolver

	return nil
}

// resolveEndpointResolver extracts the first instance of a EndpointResolverFunc from the config slice
// and sets the functions result on the aws.Config.EndpointResolver
func resolveEndpointResolverWithOptions(ctx context.Context, cfg *aws.Config, configs configs) error {
	endpointResolver, found, err := getEndpointResolverWithOptions(ctx, configs)
	if err != nil {
		return err
	}
	if !found {
		return nil
	}

	cfg.EndpointResolverWithOptions = endpointResolver

	return nil
}

func resolveLogger(ctx context.Context, cfg *aws.Config, configs configs) error {
	logger, found, err := getLogger(ctx, configs)
	if err != nil {
		return err
	}
	if !found {
		return nil
	}

	cfg.Logger = logger

	return nil
}

func resolveClientLogMode(ctx context.Context, cfg *aws.Config, configs configs) error {
	mode, found, err := getClientLogMode(ctx, configs)
	if err != nil {
		return err
	}
	if !found {
		return nil
	}

	cfg.ClientLogMode = mode

	return nil
}

func resolveRetryer(ctx context.Context, cfg *aws.Config, configs configs) error {
	retryer, found, err := getRetryer(ctx, configs)
	if err != nil {
		return err
	}

	if found {
		cfg.Retryer = retryer
		return nil
	}

	// Only load the retry options if a custom retryer has not be specified.
	if err = resolveRetryMaxAttempts(ctx, cfg, configs); err != nil {
		return err
	}
	return resolveRetryMode(ctx, cfg, configs)
}

func resolveEC2IMDSRegion(ctx context.Context, cfg *aws.Config, configs configs) error {
	if len(cfg.Region) > 0 {
		return nil
	}

	region, found, err := getEC2IMDSRegion(ctx, configs)
	if err != nil {
		return err
	}
	if !found {
		return nil
	}

	cfg.Region = region

	return nil
}

func resolveDefaultsModeOptions(ctx context.Context, cfg *aws.Config, configs configs) error {
	defaultsMode, found, err := getDefaultsMode(ctx, configs)
	if err != nil {
		return err
	}
	if !found {
		defaultsMode = aws.DefaultsModeLegacy
	}

	var environment aws.RuntimeEnvironment
	if defaultsMode == aws.DefaultsModeAuto {
		envConfig, _, _ := getAWSConfigSources(configs)

		client, found, err := getDefaultsModeIMDSClient(ctx, configs)
		if err != nil {
			return err
		}
		if !found {
			client = imds.NewFromConfig(*cfg)
		}

		environment, err = resolveDefaultsModeRuntimeEnvironment(ctx, envConfig, client)
		if err != nil {
			return err
		}
	}

	cfg.DefaultsMode = defaultsMode
	cfg.RuntimeEnvironment = environment

	return nil
}

func resolveRetryMaxAttempts(ctx context.Context, cfg *aws.Config, configs configs) error {
	maxAttempts, found, err := getRetryMaxAttempts(ctx, configs)
	if err != nil || !found {
		return err
	}
	cfg.RetryMaxAttempts = maxAttempts

	return nil
}

func resolveRetryMode(ctx context.Context, cfg *aws.Config, configs configs) error {
	retryMode, found, err := getRetryMode(ctx, configs)
	if err != nil || !found {
		return err
	}
	cfg.RetryMode = retryMode

	return nil
}

<<<<<<< HEAD
func resolveServiceOptions(ctx context.Context, cfg *aws.Config, configs configs) error {
	serviceOptions, found, err := getServiceOptions(ctx, configs)
	if err != nil {
		return err
	}
	if !found {
		return nil
	}

	cfg.ServiceOptions = serviceOptions

=======
func resolveInterceptors(ctx context.Context, cfg *aws.Config, configs configs) error {
	// LoadOptions is the only thing that you can really configure interceptors
	// on so just check that directly.
	for _, c := range configs {
		if loadopts, ok := c.(LoadOptions); ok {
			cfg.Interceptors = loadopts.Interceptors.Copy()
		}
	}
	return nil
}

func resolveAuthSchemePreference(ctx context.Context, cfg *aws.Config, configs configs) error {
	if pref, ok := getAuthSchemePreference(ctx, configs); ok {
		cfg.AuthSchemePreference = pref
	}
>>>>>>> 2e084610
	return nil
}<|MERGE_RESOLUTION|>--- conflicted
+++ resolved
@@ -412,19 +412,6 @@
 	return nil
 }
 
-<<<<<<< HEAD
-func resolveServiceOptions(ctx context.Context, cfg *aws.Config, configs configs) error {
-	serviceOptions, found, err := getServiceOptions(ctx, configs)
-	if err != nil {
-		return err
-	}
-	if !found {
-		return nil
-	}
-
-	cfg.ServiceOptions = serviceOptions
-
-=======
 func resolveInterceptors(ctx context.Context, cfg *aws.Config, configs configs) error {
 	// LoadOptions is the only thing that you can really configure interceptors
 	// on so just check that directly.
@@ -440,6 +427,18 @@
 	if pref, ok := getAuthSchemePreference(ctx, configs); ok {
 		cfg.AuthSchemePreference = pref
 	}
->>>>>>> 2e084610
+	return nil
+}
+
+func resolveServiceOptions(ctx context.Context, cfg *aws.Config, configs configs) error {
+	serviceOptions, found, err := getServiceOptions(ctx, configs)
+	if err != nil {
+		return err
+	}
+	if !found {
+		return nil
+	}
+
+	cfg.ServiceOptions = serviceOptions
 	return nil
 }